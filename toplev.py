#!/usr/bin/env python2
# Copyright (c) 2012-2016, Intel Corporation
# Author: Andi Kleen
#
# This program is free software; you can redistribute it and/or modify it
# under the terms and conditions of the GNU General Public License,
# version 2, as published by the Free Software Foundation.
#
# This program is distributed in the hope it will be useful, but WITHOUT
# ANY WARRANTY; without even the implied warranty of MERCHANTABILITY or
# FITNESS FOR A PARTICULAR PURPOSE.  See the GNU General Public License for
# more details.
#
# Measure a workload using the topdown performance model:
# estimate on which part of the CPU pipeline it bottlenecks.
#
# Must find ocperf in python module path.
# Handles a variety of perf and kernel versions, but older ones have various
# limitations.

from __future__ import print_function
import sys, os, re, itertools, textwrap, platform, pty, subprocess
import argparse, time, types, fnmatch, csv, copy
from collections import defaultdict, Counter

from tl_stat import ComputeStat, ValStat, deprecated_combine_valstat
import tl_cpu
import tl_output
import ocperf
from tl_uval import UVal, combine_uval

known_cpus = (
    ("snb", (42, )),
    ("jkt", (45, )),
    ("ivb", (58, )),
    ("ivt", (62, )),
    ("hsw", (60, 70, 69 )),
    ("hsx", (63, )),
    ("slm", (55, 77, 76, )),
    ("bdw", (61, 71, )),
    ("bdx", (79, 86, )),
    ("simple", ()),
    ("skl", (94, 78, 142, 158, )),
    ("knl", (87, )),
    ("skx", ((85, 4,) )),
    ("clx", ((85, 5,) )),
)

tsx_cpus = ("hsw", "hsx", "bdw", "skl", "skx", "clx")

fixed_to_num = {
    "instructions" : 0,
    "cycles" : 1,
    "cpu/event=0x3c,umask=0x00,any=1/": 1,
    "cpu/event=0x3c,umask=0x0,any=1/": 1,
    "ref-cycles" : 2,
    "cpu/event=0x0,umask=0x3/": 2,
    "cpu/event=0x0,umask=0x3,any=1/" : 2,
}

# handle kernels that don't support all events
unsup_pebs = (
    ("BR_MISP_RETIRED.ALL_BRANCHES:pp", (("hsw",), (3, 18), None)),
    ("MEM_LOAD_UOPS_L3_HIT_RETIRED.XSNP_HITM:pp", (("hsw",), (3, 18), None)),
    ("MEM_LOAD_UOPS_RETIRED.L3_MISS:pp", (("hsw",), (3, 18), None)),
)

ivb_ht_39 = (("ivb", "ivt"), (4, 1), (3, 9))
# uncomment if you removed commit 741a698f420c3 from kernel
#ivb_ht_39 = ((), None, None)

# both kernel bugs and first time a core was supported
# disable events if the kernel does not support them properly
# this does not handle backports (override with --force-events)
unsup_events = (
    # commit 36bbb2f2988a29
    ("OFFCORE_RESPONSE.DEMAND_RFO.L3_HIT.HITM_OTHER_CORE", (("hsw", "hsx"), (3, 18), None)),
    # commit 741a698f420c3 broke it, commit e979121b1b and later fixed it
    ("MEM_LOAD_UOPS_L*_HIT_RETIRED.*", ivb_ht_39),
    ("MEM_LOAD_UOPS_RETIRED.*", ivb_ht_39),
    ("MEM_LOAD_UOPS_L*_MISS_RETIRED.*", ivb_ht_39),
    ("MEM_UOPS_RETIRED.*", ivb_ht_39),
    # commit 5e176213a6b2bc
    # the event works, but it cannot put into the same group as
    # any other CYCLE_ACTIVITY.* event. For now black list, but
    # could also special case this in the group scheduler.
    ("CYCLE_ACTIVITY.STALLS_TOTAL", (("bdw", (4, 4), None))),
    # commit 91f1b70582c62576
    ("CYCLE_ACTIVITY.*", (("bdw"), (4, 1), None)),
    ("L1D_PEND_MISS.PENDING", (("bdw"), (4, 1), None)),
    # commit 6113af14c8
    ("CYCLE_ACTIVITY:CYCLES_LDM_PENDING", (("ivb", "ivt"), (3, 12), None)),
    # commit f8378f52596477
    ("CYCLE_ACTIVITY.*", (("snb", "jkt"), (3, 9), None)),
    # commit 0499bd867bd17c (ULT) or commit 3a632cb229bfb18 (other)
    # technically most haswells are 3.10, but ULT is 3.11
    ("L1D_PEND_MISS.PENDING", (("hsw",), (3, 11), None)),
    ("L1D_PEND_MISS.PENDING", (("hsx"), (3, 10), None)),
    # commit c420f19b9cdc
    ("CYCLE_ACTIVITY.*_L1D_PENDING", (("hsw", "hsx"), (4, 1), None)),
    ("CYCLE_ACTIVITY.CYCLES_NO_EXECUTE", (("hsw", "hsx"), (4, 1), None)),
    # commit 3a632cb229b
    ("CYCLE_ACTIVITY.*", (("hsw", "hsx"), (3, 11), None)))

event_nocheck = False
import_mode = False

errata_whitelist = []

ingroup_events = frozenset(fixed_to_num.keys())

outgroup_events = set(["dummy"])

nonperf_events = set(["interval-ns", "interval-s", "interval-ms", "mux"])

# workaround for broken event files for now
event_fixes = {
    "UOPS_EXECUTED.CYCLES_GE_1_UOPS_EXEC": "UOPS_EXECUTED.CYCLES_GE_1_UOP_EXEC",
    "UOPS_EXECUTED.CYCLES_GE_1_UOP_EXEC": "UOPS_EXECUTED.CYCLES_GE_1_UOPS_EXEC"
}

core_domains = set(["Slots", "CoreClocks", "CoreMetric"])

limited_counters = {
    "cpu/cycles-ct/": 2,
}
limited_set = set(limited_counters.keys())

smt_mode = False

errata_events = dict()
errata_warn_events = dict()

perf = os.getenv("PERF")
if not perf:
    perf = "perf"

warned = set()

def warn_once(msg):
    if msg not in warned:
        print(msg, file=sys.stderr)
        warned.add(msg)

def works(x):
    return os.system(x + " >/dev/null 2>/dev/null") == 0

class PerfFeatures:
    """Adapt to the quirks of various perf versions."""
    def __init__(self, args):
        self.logfd_supported = works(perf + " stat --log-fd 3 3>/dev/null true")
        if not self.logfd_supported:
            sys.exit("perf binary is too old or perf is disabled in /proc/sys/kernel/perf_event_paranoid")
        self.supports_power = (
                not args.no_uncore
                and not args.force_hypervisor
                and works(perf + " list  | grep -q power/"))
        # guests don't support offcore response
        if event_nocheck:
            self.supports_ocr = True
            self.has_max_precise = True
            self.max_precise = 3
        else:
            self.supports_ocr = works(perf + " stat -e '{cpu/event=0xb7,umask=1,offcore_rsp=0x123/,instructions}' true")
            self.has_max_precise = os.path.exists("/sys/devices/cpu/caps/max_precise")
            if self.has_max_precise:
                self.max_precise = int(open("/sys/devices/cpu/caps/max_precise").read())

def kv_to_key(v):
    return v[0] * 100 + v[1]

def unsup_event(e, table, min_kernel=None):
    if ":" in e:
        e = e[:e.find(":")]
    for j in table:
        if fnmatch.fnmatch(e, j[0]) and cpu.realcpu in j[1][0]:
            break
    else:
        return False
    v = j[1]
    if v[1] and kv_to_key(kernel_version) < kv_to_key(v[1]):
        if min_kernel:
            min_kernel.append(v[1])
        return True
    if v[2] and kv_to_key(kernel_version) >= kv_to_key(v[2]) :
        return False
    return False

def remove_qual(ev):
    return re.sub(r':[ku]', '', re.sub(r'/[ku+]', '/', ev))

def fixed_overflow(evlist):
    assigned = Counter([fixed_to_num[x] for x in evlist if x in fixed_to_num]).values()
    return any([x > 1 for x in assigned])

def is_limited(x):
    return x.startswith("cpu/cycles-ct/")

def limit_overflow(evlist):
    assigned = Counter([limited_counters[x] for x in evlist if is_limited(x)]).values()
    # 0..1 counter is ok
    # >1   counter is over subscribed
    return sum([x - 1 for x in assigned if x > 1])

# limited to first four counters
def limit4_overflow(evlist):
    # hardcoded for ICL (XXX)
    if cpu.cpu == "icl":
        limit4 = [x for x in evlist if fnmatch.fnmatch(x, "cpu/event=0xd[0123],*")]
        return len(limit4)
    return 0

def needed_counters(evlist, nolimit=False):
    evlist = list(set(evlist)) # remove duplicates first
    evlist = list(map(remove_qual, evlist))
    evset = set(evlist)
    num = len(evset - ingroup_events)

    # force split if we overflow fixed or limit4
    # some fixed could be promoted to generic, but that doesn't work
    # with ref-cycles.
    if not nolimit and (fixed_overflow(evlist) or limit4_overflow(evlist) > 4):
        return 100

    # account events that only schedule on one of the generic counters

    # first allocate the limited counters that are not oversubscribed
    num_limit = limit_overflow(evlist)
    num += len(evset & limited_set) - num_limit

    # if we need more than one of a limited counter make it look
    # like it fills the group to limit first before adding them to force
    # a split
    if num_limit > 0 and not nolimit:
        num = max(num, cpu.counters) + num_limit

    return num

def event_group(evlist):
    evlist = add_filter(evlist)
    # keep uncore events outside groups for now
    def notuncore(ev):
        return not ev.startswith("uncore_")
    l = []
    while len(evlist) > 0:
        if not notuncore(evlist[0]):
            l.append(evlist[0])
            evlist = evlist[1:]
            continue
        g = list(itertools.takewhile(notuncore, evlist))
        e = ",".join(g)
        if not args.no_group and needed_counters(g) <= cpu.counters and len(g) > 1:
            e = "{%s}" % e
        l.append(e)
        evlist = evlist[len(g):]
    return ",".join(l)

def exe_dir():
    d = os.path.dirname(sys.argv[0])
    if d:
        return d
    return "."

p = argparse.ArgumentParser(usage='toplev [options] perf-arguments',
description='''
Estimate on which part of the CPU pipeline a workload bottlenecks using the TopDown model.
The bottlenecks are expressed as a tree with different levels.
Requires a modern Intel CPU.

Examples:
toplev.py -l2 program
measure whole system in level 2 while program is running

toplev.py -l1 --single-thread program
measure single threaded program. system must be idle.

toplev.py -l3 --no-desc -I 100 -x, sleep X
measure whole system for X seconds every 100ms, outputting in CSV format.

toplev.py --all --core C0 taskset -c 0,1 program
Measure program running on core 0 with all nodes and metrics enables
''', epilog='''
Other perf arguments allowed (see the perf documentation)
After -- perf arguments conflicting with toplev can be used.

Some caveats:

toplev defaults to measuring the full system and show data
for all CPUs. Use taskset to limit the workload to known CPUs if needed.
In some cases (idle system, single threaded workload) --single-thread
can also be used.

The lower levels of the measurement tree are less reliable
than the higher levels.  They also rely on counter multi-plexing,
and can not run each equation in a single group, which can cause larger
measurement errors with non steady state workloads

(If you don't understand this terminology; it means measurements
in higher levels are less accurate and it works best with programs that primarily
do the same thing over and over)

If the program is very reproducible -- such as a simple kernel --
it is also possible to use --no-multiplex. In this case the
workload is rerun multiple times until all data is collected.
Do not use together with sleep.

toplev needs a new enough perf tool and has specific requirements on
the kernel. See http://github.com/andikleen/pmu-tools/wiki/toplev-kernel-support

Other CPUs can be forced with FORCECPU=name
This usually requires setting the correct event map with EVENTMAP=...
The topology can be overriden with TOPOLOGY=file (sysfs filenames) and CPUINFO=file
(/proc/cpuinfo replacement)
Valid CPU names: ''' + " ".join([x[0] for x in known_cpus]),
formatter_class=argparse.RawDescriptionHelpFormatter)
g = p.add_argument_group('General operation')
g.add_argument('--interval', '-I', help='Measure every ms instead of only once',
               type=int)
g.add_argument('--no-multiplex',
               help='Do not multiplex, but run the workload multiple times as needed. Requires reproducible workloads.',
               action='store_true')
g.add_argument('--single-thread', '-S', help='Measure workload as single thread. Workload must run single threaded. In SMT mode other thread must be idle.', action='store_true')
g.add_argument('--fast', '-F', help='Skip sanity checks to optimize CPU consumption', action='store_true')
g.add_argument('--import', help='Import specified perf stat output file instead of running perf. Must be for same cpu, same arguments, same /proc/cpuinfo, same topology, unless overriden',
                dest='_import')
g.add_argument('--gen-script', help='Generate script to collect perfmon information for --import later', action='store_true')

g = p.add_argument_group('Measurement filtering')
g.add_argument('--kernel', help='Only measure kernel code', action='store_true')
g.add_argument('--user', help='Only measure user code', action='store_true')
g.add_argument('--cpu', '-C', help=argparse.SUPPRESS)
g.add_argument('--pid', '-p', help=argparse.SUPPRESS)
g.add_argument('--core', help='Limit output to cores. Comma list of Sx-Cx-Tx. All parts optional.')

g = p.add_argument_group('Select events')
g.add_argument('--level', '-l', help='Measure upto level N (max 6)',
               type=int, default=1)
g.add_argument('--metrics', '-m', help="Print extra metrics", action='store_true')
g.add_argument('--sw', help="Measure perf Linux metrics", action='store_true')
g.add_argument('--no-util', help="Do not measure CPU utilization", action='store_true')
g.add_argument('--tsx', help="Measure TSX metrics", action='store_true')
g.add_argument('--all', help="Measure everything available", action='store_true')
g.add_argument('--frequency', help="Measure frequency", action='store_true')
g.add_argument('--power', help='Display power metrics', action='store_true')
g.add_argument('--nodes', help='Include or exclude nodes (with + to add, -|^ to remove, comma separated list, wildcards allowed)')
g.add_argument('--reduced', help='Use reduced server subset of nodes/metrics', action='store_true')
g.add_argument('--metric-group', help='Add (+) or remove (-|^) metric groups of metrics, comma separated list from --list-metric-groups.', default=None)

g = p.add_argument_group('Query nodes')
g.add_argument('--list-metrics', help='List all metrics', action='store_true')
g.add_argument('--list-nodes', help='List all nodes', action='store_true')
g.add_argument('--list-metric-groups', help='List metric groups', action='store_true')
g.add_argument('--list-all', help='List every supported node/metric/metricgroup', action='store_true')

g = p.add_argument_group('Workarounds')
g.add_argument('--no-group', help='Dont use groups', action='store_true')
g.add_argument('--force-events', help='Assume kernel supports all events. May give wrong results.', action='store_true')
g.add_argument('--ignore-errata', help='Do not disable events with errata', action='store_true', default=True)
g.add_argument('--handle-errata', help='Disable events with errata', action='store_true')

g = p.add_argument_group('Output')
g.add_argument('--per-core', help='Aggregate output per core', action='store_true')
g.add_argument('--per-socket', help='Aggregate output per socket', action='store_true')
g.add_argument('--per-thread', help='Aggregate output per CPU thread', action='store_true')
g.add_argument('--global', help='Aggregate output for all CPUs', action='store_true', dest='_global')
g.add_argument('--no-desc', help='Do not print event descriptions', action='store_true')
g.add_argument('--desc', help='Force event descriptions', action='store_true')
g.add_argument('--verbose', '-v', help='Print all results even when below threshold or exceeding boundaries. Note this can result in bogus values, as the TopDown methodology relies on thresholds to correctly characterize workloads.',
               action='store_true')
g.add_argument('--csv', '-x', help='Enable CSV mode with specified delimeter')
g.add_argument('--output', '-o', help='Set output file')
g.add_argument('--split-output', help='Generate multiple output files, one for each specified aggregation option (with -o)',
               action='store_true')
g.add_argument('--graph', help='Automatically graph interval output with tl-barplot.py',
               action='store_true')
g.add_argument("--graph-cpu", help="CPU to graph using --graph")
g.add_argument('--title', help='Set title of graph')
g.add_argument('--quiet', help='Avoid unnecessary status output', action='store_true')
g.add_argument('--long-desc', help='Print long descriptions instead of abbreviated ones.',
                action='store_true')
g.add_argument('--columns', help='Print CPU output in multiple columns for each node', action='store_true')
g.add_argument('--summary', help='Print summary at the end. Only useful with -I', action='store_true')
g.add_argument('--no-area', help='Hide area column', action='store_true')
g.add_argument('--perf-output', help='Save perf stat output in specified file', type=argparse.FileType('w'))

g = p.add_argument_group('Environment')
g.add_argument('--force-cpu', help='Force CPU type', choices=[x[0] for x in known_cpus if not x[0] == "simple"])
g.add_argument('--force-topology', metavar='findsysoutput', help='Use specified topology file (find /sys/devices)')
g.add_argument('--force-cpuinfo', metavar='cpuinfo', help='Use specified cpuinfo file (/proc/cpuinfo)')
g.add_argument('--force-hypervisor', help='Assume running under hypervisor (no uncore, no offcore, no PEBS)', action='store_true')
g.add_argument('--no-uncore', help='Disable uncore events', action='store_true')
g.add_argument('--no-check', help='Do not check that PMU units exist', action='store_true')

g = p.add_argument_group('Additional information')
g.add_argument('--print-group', '-g', help='Print event group assignments',
               action='store_true')
g.add_argument('--raw', help="Print raw values", action='store_true')
g.add_argument('--valcsv', '-V', help='Write raw counter values into CSV file', type=argparse.FileType('w'))
g.add_argument('--stats', help='Show statistics on what events counted', action='store_true')

g = p.add_argument_group('Sampling')
g.add_argument('--show-sample', help='Show command line to rerun workload with sampling', action='store_true')
g.add_argument('--run-sample', help='Automatically rerun workload with sampling', action='store_true')
g.add_argument('--sample-args', help='Extra rguments to pass to perf record for sampling. Use + to specify -', default='-g')
g.add_argument('--sample-repeat', help='Repeat measurement and sampling N times. This interleaves counting and sampling. Useful for background collection with -a sleep X.', type=int)
g.add_argument('--sample-basename', help='Base name of sample perf.data files', default="perf.data")

p.add_argument('--version', help=argparse.SUPPRESS, action='store_true')
p.add_argument('--debug', help=argparse.SUPPRESS, action='store_true')
p.add_argument('--repl', action='store_true', help=argparse.SUPPRESS)
p.add_argument('--filterquals', help=argparse.SUPPRESS, action='store_true')
args, rest = p.parse_known_args()

feat = PerfFeatures(args)
emap = ocperf.find_emap()
if not emap:
    sys.exit("Unknown CPU or CPU event map not found.")

rest = [x for x in rest if x != "--"]

if args.version:
    print("toplev")
    sys.exit(0)

if args.cpu:
    rest = ["--cpu", args.cpu] + rest
if args.pid:
    rest = ["--pid", args.pid] + rest
if args.csv and len(args.csv) != 1:
    sys.exit("--csv/-x argument can be only a single character")

if args.all:
    args.tsx = True
    args.power = True
    args.sw = True
    args.metrics = True
    args.frequency = True
    args.level = 5

if args.graph:
    if not args.interval:
        args.interval = 100
    extra = ""
    if args.title:
        title = args.title
    else:
        title = "cpu %s" % (args.graph_cpu if args.graph_cpu else 0)
    extra += '--title "' + title + '" '
    if args.split_output:
        sys.exit("--split-output not allowed with --graph")
    if args.output:
        extra += '--output "' + args.output + '" '
    if args.graph_cpu:
        extra += "--cpu " + args.graph_cpu + " "
    args.csv = ','
    cmd = "PATH=$PATH:%s ; tl-barplot.py %s /dev/stdin" % (exe_dir(), extra)
    if not args.quiet:
        print(cmd)
    try:
        # python 3
        args.output = subprocess.Popen(cmd, shell=True, stdin=subprocess.PIPE, text=True).stdin
    except TypeError:
        # python 2
        args.output = subprocess.Popen(cmd, shell=True, stdin=subprocess.PIPE).stdin

if args.sample_repeat:
    args.run_sample = True

if args.handle_errata:
    args.ignore_errata = False

import_mode = args._import is not None
event_nocheck = import_mode or args.no_check
print_all = args.verbose # or args.csv
dont_hide = args.verbose
csv_mode = args.csv
interval_mode = args.interval
ring_filter = ""
if args.kernel:
    ring_filter = 'k'
if args.user:
    ring_filter = 'u'
if args.user and args.kernel:
    ring_filter = None
print_group = args.print_group

MAX_ERROR = 0.05

def check_ratio(l):
    if print_all:
        return True
    return 0 - MAX_ERROR < l < 1 + MAX_ERROR

def gen_cpu_name(cpu):
    for j in known_cpus:
        if cpu == j[0]:
            if isinstance(j[1][0], int):
                if cpu == "skx":
                    return "GenuineIntel-6-%02X-4" % j[1][0]
                return "GenuineIntel-6-%02X" % j[1][0]
            return "GenuineIntel-6-%02X-%02X" % j[1][0]
    assert False

env = tl_cpu.Env()

if args.force_cpu:
    env.forcecpu = args.force_cpu
    if not os.getenv("EVENTMAP"):
        os.putenv("EVENTMAP", gen_cpu_name(args.force_cpu))
if args.force_topology:
    if not os.getenv("TOPOLOGY"):
        os.putenv("TOPOLOGY", args.force_topology)
if args.force_cpuinfo:
    env.cpuinfo = args.force_cpuinfo
if args.force_hypervisor:
    env.hypervisor = True

cpu = tl_cpu.CPU(known_cpus, nocheck=event_nocheck, env=env)

if cpu.hypervisor:
    feat.max_precise = 0
    feat.has_max_precise = True
    feat.supports_ocr = False

if cpu.hypervisor or args.no_uncore:
    feat.supports_power = False

def print_perf(r):
    if args.quiet:
        return
    l = ["'" + x + "'" if x.find("{") >= 0 else x for x in r]
    l = [x.replace(";", "\;") for x in l]
    i = l.index('--log-fd')
    del l[i:i+2]
    print(" ".join(l))
    sys.stdout.flush()

class PerfRun:
    """Control a perf subprocess."""
    def execute(self, r):
        if import_mode:
            self.perf = None
            return open(args._import, 'r')

        outp, inp = pty.openpty()
        if 'set_inheritable' in os.__dict__:
            os.set_inheritable(inp, 1)
        n = r.index("--log-fd")
        r[n + 1] = "%d" % (inp)
        print_perf(r)
        self.perf = subprocess.Popen(r, close_fds=False)
        os.close(inp)
        return os.fdopen(outp, 'r')

    def wait(self):
        ret = 0
        if self.perf:
            ret = self.perf.wait()
        return ret

fixed_counters = {
    "CPU_CLK_UNHALTED.THREAD": "cycles",
    "CPU_CLK_UNHALTED.THREAD:amt1": "cpu/event=0x3c,umask=0x0,any=1/",
    "INST_RETIRED.ANY": "instructions",
    "CPU_CLK_UNHALTED.REF_TSC": "ref-cycles",
    "CPU_CLK_UNHALTED.REF_TSC:amt1": "cpu/event=0x0,umask=0x3,any=1/",
    "CPU_CLK_UNHALTED.REF_TSC:sup": "cpu/event=0x0,umask=0x3/k",
    "CPU_CLK_UNHALTED.REF_TSC:SUP": "cpu/event=0x0,umask=0x3/k",
}

fixed_set = frozenset(fixed_counters.keys())
fixed_to_name = dict(zip(fixed_counters.values(), fixed_counters.keys()))

def separator(x):
    if x.startswith("cpu"):
        return ""
    return ":"

def add_filter_event(e):
    if "/" in e and not e.startswith("cpu"):
        return e
    if ":" in e:
        s = ""
    else:
        s = separator(e)
    if not e.endswith(s + ring_filter):
        return e + s + ring_filter
    return e

def add_filter(s):
    if ring_filter:
        s = list(map(add_filter_event, s))
    return s

notfound_cache = set()

def raw_event(i, name="", period=False):
    orig_i = i
    if "." in i or "_" in i:
        if re.match(r'^(OCR|OFFCORE_RESPONSE).*', i) and not feat.supports_ocr:
            print("%s not supported in guest" % i, file=sys.stderr)
            return "dummy"
        if i in fixed_counters:
            return fixed_counters[i]
        e = emap.getevent(i, nocheck=event_nocheck)
        if e is None:
            if i in event_fixes:
                e = emap.getevent(event_fixes[i], nocheck=event_nocheck)
        if e is None:
            if i not in notfound_cache:
                notfound_cache.add(i)
                print("%s not found" % i, file=sys.stderr)
            return "dummy"
        oi = i
        if re.match("^[0-9]", name):
            name = "T" + name
        if args.filterquals:
            e.filter_qual()
        i = e.output(noname=True, name=name, period=period, noexplode=True)

        emap.update_event(e.output(noname=True), e)
        if e.counter != cpu.standard_counters and not e.counter.startswith("Fixed"):
            # for now use the first counter only to simplify
            # the assignment. This is sufficient for current
            # CPUs

            # workaround for json files with extra quotes.
            counter = e.counter.replace('"', '')
            limited_counters[i] = int(counter.split(",")[0])
            limited_set.add(i)
        if e.errata:
            if e.errata not in errata_whitelist:
                errata_events[orig_i] = e.errata
            else:
                errata_warn_events[orig_i] = e.errata
    if not i.startswith("cpu"):
        if not i.startswith("uncore"):
            valid_events.add_event(i)
        outgroup_events.add(i)
    return i

# generate list of converted raw events from events string
def raw_events(evlist):
    return list(map(raw_event, evlist))

def mark_fixed(s):
    r = raw_event(s)
    if r in ingroup_events:
        return "%s[F]" % s
    return s

def pwrap(s, linelen=70, indent=""):
    print(indent + ("\n" + indent).join(textwrap.wrap(s, linelen, break_long_words=False)))

def pwrap_not_quiet(s, linelen=70, indent=""):
    if not args.quiet:
        pwrap(s, linelen, indent)

def has(obj, name):
    return name in obj.__class__.__dict__

def flatten(x):
    return itertools.chain(*x)

def print_header(work):
    evnames = set(flatten([obj.evlist for obj in work]))
    names = ["%s%s" % (obj.__class__.__name__, ("[%d]" % obj.__class__.level) if has(obj, 'level') else "") for obj in work]
    pwrap(" ".join(names) + ":", 78)
    pwrap(" ".join(map(mark_fixed, evnames)).lower() +
          " [%d counters]" % (needed_counters(raw_events(evnames), True)), 75, "  ")

def perf_args(evstr, rest):
    add = []
    if interval_mode:
        add += ['-I', str(interval_mode)]
    return [perf, "stat", "-x;", "--log-fd", "X"] + add + ["-e", evstr]  + rest

def setup_perf(evstr, rest):
    prun = PerfRun()
    inf = prun.execute(perf_args(evstr, rest))
    return inf, prun

class Stat:
    def __init__(self):
        self.total = 0
        self.errors = Counter()

def print_not(a, count , msg, j):
     print(("%s %s %s %.2f%% in %d measurements"
                % (emap.getperf(j), j, msg, 100.0 * (float(count) / float(a.total)), a.total)), file=sys.stderr)

# XXX need to get real ratios from perf
def print_account(ad):
    total = Counter()
    for j in ad:
        a = ad[j]
        for e in a.errors:
            if args.stats:
                print_not(a, a.errors[e], e, j)
            total[e] += 1
    if sum(total.values()) > 0 and not args.quiet:
        print(", ".join(["%d events %s" % (num, e) for e, num in total.items()]), file=sys.stderr)

class ValidEvents:
    def update(self):
        self.string = "|".join(self.valid_events)

    def __init__(self):
        self.valid_events = [r"cpu/.*?/", "uncore.*?/.*?/", "ref-cycles", "power.*",
                             r"msr.*", "emulation-faults",
                             r"r[0-9a-fA-F]+", "cycles", "instructions", "dummy"]
        self.update()

    def add_event(self, ev):
        if re.match(self.string, ev):
            return
        # add first to overwrite more generic regexprs list r...
        self.valid_events.insert(0, ev)
        self.update()

valid_events = ValidEvents()

def is_event(l, n):
    if len(l) <= n:
        return False
    # use static string to make regexpr caching work
    return re.match(valid_events.string, l[n])

def is_number(n):
    return re.match(r'\d+', n) is not None

def set_interval(env, d):
    env['interval-ns'] = d * 1e9
    env['interval-ms'] = d * 1e3
    env['interval-s'] = d

def key_to_coreid(k):
    x = cpu.cputocore[int(k)]
    return x[0] * 1000 + x[1]

def key_to_socketid(k):
    return cpu.cputocore[int(k)][0]

def core_fmt(core):
    if cpu.sockets > 1:
        return "S%d-C%d" % (core / 1000, core % 1000,)
    return "C%d" % (core % 1000,)

def socket_fmt(j):
    return "S%d" % cpu.cputocore[j][0]

def thread_fmt(j):
    return core_fmt(key_to_coreid(j)) + ("-T%d" % cpu.cputothread[int(j)])

def display_core(cpunum, ignore_thread=False):
    for match in args.core.split(","):
        m = re.match(r'(?P<socket>S\d+)?-?(?P<core>C\d+)?-?(?P<thread>T\d+)?', match, re.I)
        if not m:
            sys.exit("Bad core match %s" % match)

        def matching(name, mapping):
            return mapping[cpunum] == int(m.group(name)[1:])
        if m.group('socket') and not matching('socket', cpu.cputosocket):
            continue
        if m.group('core') and cpu.cputocore[cpunum][1] != int(m.group('core')[1:]):
            continue
        if not ignore_thread and m.group('thread') and not matching('thread', cpu.cputothread):
            continue
        return True
    return False

OUTPUT_CORE_THREAD = 0
OUTPUT_CORE = 1
OUTPUT_THREAD = 2
OUTPUT_SOCKET = 3
OUTPUT_GLOBAL = 4

def display_keys(runner, keys, mode):
    if mode == OUTPUT_GLOBAL:
        return ("",)
    if len(keys) > 1 and smt_mode:
        if mode == OUTPUT_SOCKET:
            all_cpus = list(set(map(socket_fmt, runner.allowed_threads)))
        else:
            cores = [key_to_coreid(x) for x in keys if int(x) in runner.allowed_threads]
            if mode != OUTPUT_CORE:
                threads = list(map(thread_fmt, runner.allowed_threads))
            else:
                threads = []
            all_cpus = list(set(map(core_fmt, cores))) + threads
    else:
        all_cpus = list(keys)
    if any(map(package_node, runner.olist)):
        all_cpus += ["S%d" % x for x in range(cpu.sockets)]
    return all_cpus

def verify_rev(rev, cpus):
    for k in cpus:
        for ind, o in enumerate(rev[k]):
            assert o == rev[cpus[0]][ind]
        assert len(rev[k]) == len(rev[cpus[0]])

def print_keys(runner, res, rev, valstats, out, interval, env, mode):
    stat = runner.stat
    out.set_cpus(display_keys(runner, res.keys(), mode))
    if smt_mode:
        printed_cores = set()
        printed_sockets = set()
<<<<<<< HEAD
        for j in res.keys():
=======
        for j in list(res.keys()):
>>>>>>> 64fd7680
            if j != "" and int(j) not in cpu.cputocore:
                 warn_once("Warning: input cpu %s not in cpuinfo." % j)
                 del res[j]
        for j in sorted(res.keys()):
            if j != "" and int(j) not in runner.allowed_threads:
                continue

            sid = key_to_socketid(j)
            core = key_to_coreid(j)
            if mode == OUTPUT_CORE and core in printed_cores:
                continue
            if mode == OUTPUT_SOCKET and sid in printed_sockets:
                continue

            runner.reset_thresh()

            if mode == OUTPUT_GLOBAL:
                cpus = list(res.keys())
            elif mode == OUTPUT_SOCKET:
                cpus = [x for x in res.keys() if key_to_socketid(x) == sid]
            else:
                cpus = [x for x in res.keys() if key_to_coreid(x) == core]
            combined_res = list(zip(*[res[x] for x in cpus]))
            combined_st = [deprecated_combine_valstat(z)
                  for z in zip(*[valstats[x] for x in cpus])]
            env['num_merged'] = len(cpus)

            if mode in (OUTPUT_CORE,OUTPUT_SOCKET,OUTPUT_GLOBAL):
                merged_res = combined_res
                merged_st = combined_st
            else:
                merged_res = res[j]
                merged_st = valstats[j]

            # may need to repeat to get stable threshold values
            # in case of mutual dependencies between SMT and non SMT
            # but don't loop forever (?)
            used_stat = stat
            for _ in range(3):
                changed = runner.compute(merged_res, rev[j], merged_st, env, thread_node, used_stat)
                if core not in printed_cores:
                    verify_rev(rev, cpus)
                    changed += runner.compute(combined_res, rev[cpus[0]], combined_st, env, core_node, used_stat)
                if changed == 0:
                    break
                used_stat = None

            # find bottleneck
            bn = find_bn(runner.olist, not_package_node)

            if mode == OUTPUT_GLOBAL:
                runner.print_res(out, interval, "", not_package_node, bn)
                break
            if mode == OUTPUT_SOCKET:
                runner.print_res(out, interval, socket_fmt(int(j)), not_package_node, bn)
                printed_sockets.add(sid)
                continue
            if mode == OUTPUT_THREAD:
                runner.print_res(out, interval, thread_fmt(int(j)), any_node, bn)
                continue

            # per core or mixed core/thread mode

            # print the SMT aware nodes
            if core not in printed_cores:
                runner.print_res(out, interval, core_fmt(core), core_node, bn)
                printed_cores.add(core)

            # print the non SMT nodes
            if mode == OUTPUT_CORE:
                fmt = core_fmt(core)
            else:
                fmt = thread_fmt(int(j))
            runner.print_res(out, interval, fmt, thread_node, bn)
    else:
        env['num_merged'] = 1
        for j in sorted(res.keys()):
            if j != "" and is_number(j) and int(j) not in runner.allowed_threads:
                continue
            runner.compute(res[j], rev[j], valstats[j], env, not_package_node, stat)
            bn = find_bn(runner.olist, not_package_node)
            runner.print_res(out, interval, j, not_package_node, bn)
    if mode == OUTPUT_GLOBAL:
        cpus = [x for x in res.keys()
                if (not is_number(j)) or int(j) in runner.allowed_threads]
        combined_res = [sum([res[j][i] for j in cpus])
                        for i in range(len(res[cpus[0]]))]
        combined_st = [deprecated_combine_valstat([valstats[j][i] for j in cpus])
                       for i in range(len(valstats[cpus[0]]))]
        runner.compute(combined_res, rev[cpus[0]], combined_st, env, package_node, stat)
        runner.print_res(out, interval, "", package_node, None)
    elif mode != OUTPUT_THREAD:
        packages = set()
        for j in sorted(res.keys()):
            if j == "":
                continue
            if is_number(j):
                if int(j) not in runner.allowed_threads:
                    continue
                p_id = cpu.cputosocket[int(j)]
                if p_id in packages:
                    continue
                packages.add(p_id)
                jname = "S%d" % p_id
            else:
                jname = j
            runner.compute(res[j], rev[j], valstats[j], env, package_node, stat)
            runner.print_res(out, interval, jname, package_node, None)
    # no bottlenecks from package nodes for now
    out.flush()
    stat.referenced_check(res)
    stat.compute_errors()

def print_and_split_keys(runner, res, rev, valstats, out, interval, env):
    if args.per_core + args.per_thread + args.per_socket + args._global > 1:
        if args.per_thread:
            out.remark("Per thread")
            out.reset("thread")
            print_keys(runner, res, rev, valstats, out, interval, env, OUTPUT_THREAD)
        if args.per_core:
            out.remark("Per core")
            out.reset("core")
            print_keys(runner, res, rev, valstats, out, interval, env, OUTPUT_CORE)
        if args.per_socket:
            out.remark("Per socket")
            out.reset("socket")
            print_keys(runner, res, rev, valstats, out, interval, env, OUTPUT_SOCKET)
        if args._global:
            out.remark("Global")
            out.reset("global")
            print_keys(runner, res, rev, valstats, out, interval, env, OUTPUT_GLOBAL)
    else:
        mode = OUTPUT_CORE_THREAD
        if args.per_thread:
            mode = OUTPUT_THREAD
        elif args.per_core:
            mode = OUTPUT_CORE
        elif args.per_socket:
            mode = OUTPUT_SOCKET
        elif args._global:
            mode = OUTPUT_GLOBAL
        print_keys(runner, res, rev, valstats, out, interval, env, mode)

def print_and_sum_keys(runner, res, rev, valstats, out, interval, env):
    if runner.summary:
        runner.summary.add(res, rev, valstats, env);
    print_and_split_keys(runner, res, rev, valstats, out, interval, env)

def print_summary(runner, out):
    if not args.summary:
        return
    print_and_split_keys(runner, runner.summary.res, runner.summary.rev,
                         runner.summary.valstats, out,
                         float('nan'), runner.summary.env)

def is_outgroup(x):
    return set(x) - outgroup_events == set()

class SaveContext:
    """Save (some) environment context, in this case stdin seek offset to make < file work
       when we reexecute the workload multiple times."""
    def __init__(self):
        try:
            self.startoffset = sys.stdin.tell()
        except OSError:
            self.startoffset = None
        except IOError:
            self.startoffset = None

    def restore(self):
        if self.startoffset is not None:
            sys.stdin.seek(self.startoffset)

def execute_no_multiplex(runner, out, rest):
    if args.interval: # XXX
        sys.exit('--no-multiplex is not supported with interval mode')
    res = defaultdict(list)
    rev = defaultdict(list)
    valstats = defaultdict(list)
    env = dict()
    groups = [x for x in runner.evgroups if len(x) > 0]
    num_runs = len(groups) - count(is_outgroup, groups)
    outg = []
    n = 0
    ctx = SaveContext()
    # runs could be further reduced by tweaking
    # the scheduler to avoid any duplicated events
    for g in groups:
        if is_outgroup(g):
            outg.append(g)
            continue
        n += 1
        print("RUN #%d of %d" % (n, num_runs))
        ret, res, rev, interval, valstats = do_execute(runner, outg + [g], out, rest,
                                                 res, rev, valstats, env)
        ctx.restore()
        outg = []
    assert num_runs == n
    print_and_sum_keys(runner, res, rev, valstats, out, interval, env)
    return ret

def execute(runner, out, rest):
    env = dict()
    events = list(filter(lambda x: len(x) > 0, runner.evgroups))
    ctx = SaveContext()
    ret, res, rev, interval, valstats = do_execute(runner, events,
                                         out, rest,
                                         defaultdict(list),
                                         defaultdict(list),
                                         defaultdict(list),
                                         env)
    ctx.restore()
    print_and_sum_keys(runner, res, rev, valstats, out, interval, env)
    return ret

def group_number(num, events):
    gnum = itertools.count(1)
    def group_nums(group):
        if all([x in outgroup_events for x in group]):
            idx = 0
        else:
            idx = next(gnum)
        return [idx] * len(group)

    gnums = list(map(group_nums, events))
    return list(flatten(gnums))[num]

def dump_raw(interval, title, event, val, index, events, stddev, multiplex, nodes):
    if event in fixed_to_name:
        ename = fixed_to_name[event].lower()
    else:
        ename = event_rmap(event)
    gnum = group_number(index, events)
    if args.raw:
        print("raw", title, "event", event, "val", val, "ename", ename, "index", index, "group", gnum, "nodes", nodes)
    if args.valcsv:
        runner.valcsv.writerow((interval, title, gnum, ename, val, event, index, stddev, multiplex, nodes))

perf_fields = [
    r"[0-9.]+",
    r"<.*?>",
    r"S\d+-C\d+?",
    r"S\d+",
    r"raw 0x[0-9a-f]+",
    r"Joules",
    ""]

def group_join(events):
    e = ""
    last = None
    sep = ""
    for j in events:
        e += sep
        # add dummy event to separate identical events to avoid merging
        # in perf stat
        if last == j[0] and sep:
            e += "emulation-faults,"
        e += event_group(j)
        sep = ","
        last = j[-1]
    return e

def do_execute(runner, events, out, rest, res, rev, valstats, env):
    evstr = group_join(events)
    account = defaultdict(Stat)
    inf, prun = setup_perf(evstr, rest)
    prev_interval = 0.0
    interval = None
    start = time.time()
    init_res = copy.deepcopy(res)
    while True:
        try:
            l = inf.readline()
            if not l:
                break
            if args.perf_output:
                args.perf_output.write(l)
            l = l.strip()

            # some perf versions break CSV output lines incorrectly for power events
            if l.endswith("Joules"):
                l2 = inf.readline()
                l = l + l2.strip()
            if l.startswith("#") or len(l) == 0:
                continue
        except OSError:
             # handle pty EIO
             break
        except IOError:
            break
        except KeyboardInterrupt:
            continue
        if interval_mode:
            m = re.match(r"\s*([0-9.]+);(.*)", l)
            if m:
                interval = float(m.group(1))
                l = m.group(2)
                if interval != prev_interval:
                    if res:
                        set_interval(env, interval - prev_interval)
                        print_and_sum_keys(runner, res, rev, valstats, out, prev_interval, env)
                        res = defaultdict(list)
                        rev = defaultdict(list)
                        valstats = defaultdict(list)
                    prev_interval = interval

        n = l.split(";")

        # filter out the empty unit field added by 3.14
        n = list(filter(lambda x: x != "" and x != "Joules", n))

        # timestamp is already removed
        # -a --per-socket socket,numcpus,count,event,...
        # -a --per-core core,numcpus,count,event,...
        # -a -A cpu,count,event,...
        # count,event,...
        if is_event(n, 1):
            title, count, event, off = "", n[0], n[1], 2
        elif is_event(n, 3):
            title, count, event, off = n[0], n[2], n[3], 4
        elif is_event(n, 2):
            title, count, event, off = n[0], n[1], n[2], 3
        else:
            print("unparseable perf output")
            sys.stdout.write(l)
            continue

        # dummy event used as separator to avoid merging problems
        if event == "emulation-faults":
            continue

        title = title.replace("CPU", "")
        # code later relies on stripping ku flags
        event = event.replace("/k", "/").replace("/u", "/")

        multiplex = float('nan')
        event = event.rstrip()
        if re.match(r"\s*[0-9.]+", count):
            val = float(count)
        elif re.match(r"\s*<", count):
            account[event].errors[count.replace("<","").replace(">","")] += 1
            multiplex = 0.
            val = 0
        else:
            print("unparseable perf count")
            sys.stdout.write(l)
            continue

        # post fixes:
        # ,xxx%    -> -rXXX stddev
        stddev = 0.
        if len(n) > off and n[off].endswith("%"):
            stddev = (float(n[off].replace("%", "").replace(",", ".")) / 100.) * val
            off += 1

        # ,xxx,yyy -> multiplexing in newer perf
        if len(n) > off + 1:
            multiplex = float(n[off + 1].replace(",", "."))
            off += 2

        st = ValStat(stddev=stddev, multiplex=multiplex)

        account[event].total += 1

        # power/uncore events are only output once for every socket. duplicate them
        # to all cpus in the socket to make the result lists match
        # unless we use -A ??
        # also -C xxx causes them to be duplicated too, unless single thread
        if (re.match(r'power|uncore', event) and
                title != "" and is_number(title) and
                (not (args.core and not args.single_thread))):
            cpunum = int(title)
            socket = cpu.cputosocket[cpunum]
            for j in cpu.sockettocpus[socket]:
                res["%d" % (j)].append(val)
                rev["%d" % (j)].append(event)
                valstats["%d" % (j)].append(st)
        else:
            res[title].append(val)
            rev[title].append(event)
            valstats[title].append(st)

        if args.raw or args.valcsv:
            dump_raw(interval if interval_mode else "",
                     title,
                     event,
                     val,
                     len(res[title]) - len(init_res[title]) - 1,
                     events, stddev, multiplex,
                     " ".join([o.name.replace(" ", "_") for o in runner.indexobj[len(res[title]) - 1]]))
    inf.close()
    if 'interval-s' not in env:
            set_interval(env, time.time() - start)
    ret = prun.wait()
    print_account(account)
    return ret, res, rev, interval, valstats

def ev_append(ev, level, obj):
    if isinstance(ev, types.LambdaType):
        return ev(lambda ev, level: ev_append(ev, level, obj), level)
    if ev in nonperf_events:
        return 99
    if not (ev, level, obj.name) in obj.evlevels:
        obj.evlevels.append((ev, level, obj.name))
    if has(obj, 'nogroup') and obj.nogroup:
        outgroup_events.add(ev.lower())
    return 99

def canon_event(e):
    m = re.match(r"(.*?):(.*)", e)
    if m and m.group(2) != "amt1" and m.group(2) not in ("sup", "SUP"):
        e = m.group(1)
    if e in fixed_counters:
        return fixed_counters[e]
    if m:
        e = m.group(1)
    if e.endswith("_0"):
        e = e[:-2]
    return e.lower()

fixes = dict(zip(event_fixes.values(), event_fixes.keys()))

def do_event_rmap(e):
    n = canon_event(emap.getperf(e))
    if emap.getevent(n, nocheck=event_nocheck):
        return n
    if n.upper() in fixes:
        n = fixes[n.upper()].lower()
        if n:
            return n
    return "dummy"

rmap_cache = dict()

def event_rmap(e):
    if e in rmap_cache:
        return rmap_cache[e]
    n = do_event_rmap(e)
    rmap_cache[e] = n
    return n

def map_fields(obj, fields):
    def map_field(name):
        if has(obj, name):
            return obj.name
        return None
    return list(map(map_field, fields))

# compare events to handle name aliases
def compare_event(aname, bname):
    a = emap.getevent(aname, nocheck=event_nocheck)
    if a is None:
        return False
    b = emap.getevent(bname, nocheck=event_nocheck)
    if b is None:
        return False
    fields = ('val','event','cmask','edge','inv')
    return map_fields(a, fields) == map_fields(b, fields)

def lookup_res(res, rev, ev, obj, env, level, referenced, cpuoff, st):
    """get measurement result and wrap in UVal"""

    def make_uval(v, sd=0.0, mux=None):
        return UVal(name=ev, value=v, stddev=sd, mux=mux)

    if ev in env:
        return UVal(name=ev, value=env[ev], stddev=0)
    if ev == "mux":
        return min([s.multiplex for s in st])
    #
    # when the model passed in a lambda run the function for each logical cpu
    # (by resolving its EVs to only that CPU)
    # and then sum up. This is needed for the workarounds to make various
    # per thread counters at least as big as unhalted cycles.
    #
    # otherwise we always sum up.
    #
    if isinstance(ev, types.LambdaType):
        uv = None
        tmp = [ev(lambda ev, level:
                  lookup_res(res, rev, ev, obj, env, level, referenced, off, st), level)
                  for off in range(env['num_merged'])]
        if tmp:
            uv = tmp[0]
            for o in tmp[1:]:
                uv += o
        return uv

    index = obj.res_map[(ev, level, obj.name)]
    referenced.add(index)
    #print((ev, level, obj.name), "->", index)
    if not args.fast:
        try:
            r = rev[index]
        except IndexError:
            warn_once("Not enough lines in perf output for rev (%d vs %d for %s)" %
                    (index, len(rev), obj.name))
            return 0
        rmap_ev = event_rmap(r).lower()
        ev = ev.lower()
        assert (rmap_ev == canon_event(ev).replace("/k", "/") or
                compare_event(rmap_ev, ev) or
                (ev in event_fixes and canon_event(event_fixes[ev]) == rmap_ev) or
                rmap_ev == "dummy")

    try:
        vv = res[index]
    except IndexError:
        warn_once("Not enough lines in perf output for res (%d vs %d for %s)" %
                (index, len(res), obj.name))
        return make_uval(0)
    if type(vv) is tuple:
        if cpuoff == -1:
            vv = sum(vv)
        else:
            try:
                vv = vv[cpuoff]
            except IndexError:
                warn_once("warning: Partial CPU thread data from perf for %s" %
                        obj.name)
                return 0
    if st[index].stddev or st[index].multiplex:
        return make_uval(vv, sd=st[index].stddev, mux=st[index].multiplex)
    return vv

def add_key(k, x, y):
    k[x] = y

# dedup a and keep b uptodate
def dedup2(a, b):
    k = dict()
    list(map(lambda x, y: add_key(k, x, y), a, b))
    return list(k.keys()), list(map(lambda x: k[x], k.keys()))

def update_res_map(evnum, objl, base):
    for obj in objl:
        for lev in obj.evlevels:
            r = raw_event(lev[0])
            # can happen during splitting
            # the update of the other level will fix it
            if r in evnum:
                obj.res_map[lev] = base + evnum.index(r)

class BadEvent(Exception):
    def __init__(self, name):
        self.event = name

# XXX check for errata
def sample_event(e):
    ev = emap.getevent(e, nocheck=event_nocheck)
    if not ev:
        raise BadEvent(e)
    postfix = ring_filter
    if ev.pebs and int(ev.pebs):
        postfix = "pp"
    if postfix:
        postfix = ":" + postfix
    return ev.name + postfix

def sample_desc(s):
    try:
        return " ".join([sample_event(x) for x in s])
    except BadEvent as e:
        #return "Unknown sample event %s" % (e.event)
        return ""

def get_levels(evlev):
    return [x[1] for x in evlev]

def get_names(evlev):
    return [x[0] for x in evlev]

def grab_group(l):
    n = 1
    while needed_counters(l[:n]) < cpu.counters and n < len(l):
        n += 1
    if needed_counters(l[:n]) > cpu.counters and n > 0:
        n -= 1
    return n

def full_name(obj):
    name = obj.name
    while 'parent' in obj.__dict__ and obj.parent:
        obj = obj.parent
        name = obj.name + "." + name
    return name

def package_node(obj):
    return has(obj, 'domain') and obj.domain in ("Package", "SystemMetric")

def not_package_node(obj):
    return not package_node(obj)

def core_node(obj):
    return has(obj, 'domain') and obj.domain in core_domains

def thread_node(obj):
    if package_node(obj):
        return False
    if core_node(obj):
        return False
    return True

def any_node(obj):
    return True

def count(f, l):
    return len(list(filter(f, l)))

def obj_domain(obj):
    return obj.domain.replace("Estimated", "est").replace("Calculated", "calc")

def metric_unit(obj):
    if has(obj, 'unit'):
        return obj.unit
    if has(obj, 'domain'):
        return obj_domain(obj).replace("SystemMetric", "SysMetric")
    return "Metric"

# only check direct children, the rest are handled recursively
def children_over(l, obj):
    n = [o.thresh for o in l if 'parent' in o.__dict__ and o.parent == obj]
    return any(n)

def obj_desc(obj, rest, force=False):
    # hide description if children are also printed
    if not force and not args.long_desc and children_over(rest, obj):
        desc = ""
    else:
        desc = obj.desc[1:].replace("\n", "\n\t")

    # by default limit to first sentence
    if not args.long_desc and "." in desc:
        desc = desc[:desc.find(".") + 1] + ".."

    if 'htoff' in obj.__dict__ and obj.htoff and obj.thresh and cpu.ht and not args.single_thread:
        desc += """
Warning: Hyper Threading may lead to incorrect measurements for this node.
Suggest to re-measure with HT off (run cputop.py "thread == 1" offline | sh)."""
    return desc

def node_filter(obj, default):
    if args.nodes:
        fname = full_name(obj)
        name = obj.name

        def match(m):
            return fnmatch.fnmatch(name, m) or fnmatch.fnmatch(fname, m)

        for j in args.nodes.split(","):
            i = 0
            if j[0] == '^' or j[0] == '-':
                if match(j[1:]):
                    return False
                continue
            elif j[0] == '+':
                i += 1
            if match(j[i:]):
                return True
    return default

SIB_THRESH = 0.05

def _find_bn(bn, level):
    siblings = sorted([x for x in bn if x.level - 1 == level], key=lambda x: x.val, reverse=True)
    if len(siblings) == 0:
        return None
    # ambigious
    if level > 0 and len(siblings) > 1 and siblings[0].val - siblings[1].val <= SIB_THRESH:
        return None
    n = _find_bn([x for x in bn if full_name(x).startswith(full_name(siblings[0]))], level + 1)
    if n is None:
        return siblings[0]
    return n

def find_bn(olist, match):
    bn = [o for o in olist if match(o) and o.thresh and not o.metric]
    if len(bn) == 0:
        return None
    return _find_bn(bn, 0)

pmu_does_not_exist = set()

# XXX check if PMU can be accessed from current user
def missing_pmu(e):
    if event_nocheck:
        return False
    m = re.match(r"([a-z0-9_]+)/", e)
    if m:
        pmu = m.group(1)
        if pmu in pmu_does_not_exist:
            return True
        if not os.path.isdir("/sys/devices/%s" % pmu):
            pmu_does_not_exist.add(pmu)
            return True
    return False

def query_errata(obj, errata_events, errata_nodes, errata_names):
    errata = [errata_events[x] for x in obj.evlist if x in errata_events]
    if any(errata):
        errata_nodes.add(obj)
        errata_names |= set(errata)

def olist_by_metricgroup(l, mg):
    valid = set(l)
    visited = set()
    ml = []
    for obj in l:
        if obj in visited:
            continue

        def add(obj):
            if obj not in visited:
                ml.append(obj)
                visited.add(obj)

        if has(obj, 'metricgroup'):
            for g in obj.metricgroup:
                for j in mg[g]:
                    if j in valid:
                        add(j)
        add(obj)
    return ml

def node_unit(obj):
    return (" " + obj_domain(obj)) if has(obj, 'domain') else ""

def node_below(obj):
    return not obj.thresh

class Summary:
    """Accumulate counts for summary."""
    def __init__(self):
        self.res = defaultdict(list)
        self.rev = defaultdict(list)
        self.env = Counter()
        self.valstats = defaultdict(list)

    def add(self, res, rev, valstats, env):
        # assume perf always outputs the same
        if self.rev:
            assert rev == self.rev
        for j in res.keys():
            if len(self.res[j]) == 0:
                self.res[j] = res[j]
            else:
                self.res[j] = [a+b for a, b in zip(self.res[j], res[j])]
        self.rev = rev
        for j in valstats.keys():
            self.valstats[j] = self.valstats[j] + valstats[j]
        for j in env.keys():
            self.env[j] += env[j]

def parse_metric_group(l, mg):
    if l is None:
        return [], []

    add, rem = [], []
    for n in l.split(","):
        if n[0:1] == '-' or n[0:1] == '^':
            if n[1:] not in mg:
                print("metric group", n[1:], "not found", file=sys.stderr)
                continue
            rem += [x.name for x in mg[n[1:]]]
            continue
        if n[0:1] == '+':
            n = n[1:]
        if n not in mg:
            print("metric group", n, "not found", file=sys.stderr)
            continue
        add += [x.name for x in mg[n]]
    return add, rem

def obj_area(obj):
    return obj.area if has(obj, 'area') and not args.no_area else None

def get_parents(obj):
    def get_par(obj):
        return obj.parent if 'parent' in obj.__dict__ else None
    p = get_par(obj)
    l = []
    while p:
        l.append(p)
        p = get_par(p)
    return l

class Runner:
    """Schedule measurements of event groups. Map events to groups."""

    def __init__(self, max_level):
        self.evnum = [] # flat global list
        self.evgroups = list()
        self.evbases = list()
        self.olist = []
        self.odict = dict()
        self.max_level = max_level
        self.missed = 0
        self.sample_obj = set()
        self.stat = ComputeStat(args.quiet)
        # always needs to be filtered by olist:
        self.metricgroups = defaultdict(list)
        if args.valcsv:
            self.valcsv = csv.writer(args.valcsv)
            self.valcsv.writerow(("Timestamp", "CPU" ,"Group", "Event", "Value",
                                  "Perf-event", "Index", "STDDEV", "MULTI", "Nodes"))
        self.summary = None
        if args.summary:
            self.summary = Summary()
        self.indexobj = None

    def do_run(self, obj):
        obj.res = None
        obj.res_map = dict()
        self.olist.append(obj)
        self.odict[obj.name] = obj
        if has(obj, 'metricgroup'):
            for j in obj.metricgroup:
                self.metricgroups[j].append(obj)

    # remove unwanted nodes after their parent relation ship has been set up
    def filter_nodes(self):
        add_met, remove_met = parse_metric_group(args.metric_group, self.metricgroups)

        add_obj = set([self.odict[x] for x in add_met])
        parents = [get_parents(x) for x in add_obj]
        if add_obj:
            for o in self.olist:
                if not has(o, 'sibling') or o.sibling is None:
                    continue
                m = set(o.sibling) & add_obj
                for s in m:
                    parents.append(s)
                    parents += get_parents(s)

        def want_node(obj):
            if args.reduced and has(obj, 'server') and not obj.server:
                return False
            if args.no_uncore and has(obj, 'domain') and obj.area == "Info.System":
                return False
            want = ((obj.metric and args.metrics) or obj.name in add_met or obj in parents) and not obj.name in remove_met
            if not obj.metric and obj.level <= self.max_level:
                want = True
            return node_filter(obj, want)

        self.olist = list(filter(want_node, self.olist))

    # check nodes argument for typos
    def check_nodes(self, nodesarg):
        onames = set([obj.name for obj in self.olist])
        def remove_prefix(s):
            if s[0] in ('+', '^', '-'):
                return s[1:]
            return s
        options = set([remove_prefix(s) for s in nodesarg.split(",")])
        d = options - onames
        if d:
            sys.exit("Unknown node(s) in --nodes: " + " ".join(d))

    def reset_thresh(self):
        for obj in self.olist:
            if not obj.metric:
                obj.thresh = False

    def run(self, obj):
        obj.thresh = False
        obj.metric = False
        self.do_run(obj)

    def metric(self, obj):
        obj.thresh = True
        obj.metric = True
        obj.level = 0
        obj.sibling = None
        self.do_run(obj)

    def split_groups(self, objl, evlev):
        levels = set(get_levels(evlev))
        if len(levels) == 1:
            # when there is only a single left just fill groups
            while evlev:
                n = grab_group(list(map(raw_event, get_names(evlev))))
                l = evlev[:n]
                self.add(objl, raw_events(get_names(l)), l, True)
                evlev = evlev[n:]
        else:
            for l in levels:
                evl = list(filter(lambda x: x[1] == l, evlev))
                # don't filter objects, the lower level functions
                # have to handle missing entries
                if evl:
                    self.add(objl, raw_events(get_names(evl)), evl)

    def add_duplicate(self, evnum, objl):
        evset = set(evnum)
        for j, base in zip(self.evgroups, self.evbases):
            # cannot add super sets, as that would need patching
            # up all indexes inbetween.
            if evset <= set(j):
                if args.debug:
                    print("add_duplicate", evnum, base, map(event_rmap, evnum), "in", j)
                update_res_map(j, objl, base)
                return True
            # for now...
            elif needed_counters(set(evnum) | set(j)) <= cpu.counters:
                self.missed += 1
        return False

    def add(self, objl, evnum, evlev, force=False):
        # does not fit into a group.
        if needed_counters(list(set(evnum))) > cpu.counters and not force:
            self.split_groups(objl, evlev)
            return
        evnum, evlev = dedup2(evnum, evlev)
        if not self.add_duplicate(evnum, objl):
            base = len(self.evnum)
            if args.debug:
                print("add", evnum, base, map(event_rmap, evnum))
            update_res_map(evnum, objl, base)
            self.evnum += evnum
            self.evgroups.append(evnum)
            self.evbases.append(base)
            if print_group:
                print_header(objl)

    # collect the events by pre-computing the equation
    def collect(self):
        bad_nodes = set()
        bad_events = set()
        unsup_nodes = set()
        errata_nodes = set()
        errata_warn_nodes = set()
        errata_names = set()
        errata_warn_names = set()
        min_kernel = []
        for obj in self.olist:
            obj.evlevels = []
            obj.compute(lambda ev, level: ev_append(ev, level, obj))
            obj.evlist = [x[0] for x in obj.evlevels]
            obj.evnum = raw_events(obj.evlist)
            obj.nc = needed_counters(obj.evnum)

            # work arounds for lots of different problems
            unsup = [x for x in obj.evlist if unsup_event(x, unsup_events, min_kernel)]
            if any(unsup):
                bad_nodes.add(obj)
                bad_events |= set(unsup)
            unsup = [x for x in obj.evlist if missing_pmu(x)]
            if any(unsup):
                unsup_nodes.add(obj)
            query_errata(obj, errata_events, errata_nodes, errata_names)
            query_errata(obj, errata_warn_events, errata_warn_nodes, errata_warn_names)
        if bad_nodes:
            if args.force_events:
                pwrap_not_quiet("warning: Using --force-events. Nodes: " +
                        " ".join([x.name for x in bad_nodes]) + " may be unreliable")
            else:
                if not args.quiet:
                    pwrap("warning: removing " +
                       " ".join([x.name for x in bad_nodes]) +
                       " due to unsupported events in kernel: " +
                       " ".join(sorted(bad_events)), 80, "")
                    if min_kernel:
                        print("Fixed in kernel %d.%d" % (sorted(min_kernel, key=kv_to_key, reverse=True)[0]))
                    print("Use --force-events to override (may result in wrong measurements)")
                self.olist = [x for x in self.olist if x not in bad_nodes]
        if unsup_nodes:
            pwrap_not_quiet("Nodes " + " ".join(x.name for x in unsup_nodes) + " has unsupported PMUs")
            self.olist = [x for x in self.olist if x not in unsup_nodes]
        if errata_nodes and not args.ignore_errata:
            pwrap_not_quiet("Nodes " + " ".join(x.name for x in errata_nodes) + " have errata " +
                        " ".join(errata_names) + " and were disabled. " +
                        "Override with --ignore-errata")
            self.olist = [x for x in self.olist if x in errata_nodes]
        if errata_warn_nodes and not args.ignore_errata:
            pwrap_not_quiet("Nodes " + " ".join(x.name for x in errata_warn_nodes) + " have errata " +
                        " ".join(errata_warn_names))
        if len(self.olist) == 0:
            sys.exit("No usable events found")

    # fit events into available counters
    # simple first fit algorithm
    def schedule(self):
        curobj = []
        curev = []
        curlev = []
        # sort objects by level and inside each level by num-counters
        solist = sorted(self.olist, key=lambda x: (x.level, x.nc))
        # try to fit each objects events into groups
        # that fit into the available CPU counters
        for obj in solist:
            if not (set(obj.evnum) - outgroup_events):
                self.add([obj], obj.evnum, obj.evlevels)
                continue
            # try adding another object to the current group
            newev = curev + obj.evnum
            newlev = curlev + obj.evlevels
            needed = needed_counters(newev)
            # when the current group doesn't have enough free slots
            # or is already too large
            # start a new group
            if cpu.counters < needed and curobj:
                self.add(curobj, curev, curlev)
                # restart new group
                curobj = []
                curev = []
                curlev = []
                newev = obj.evnum
                newlev = obj.evlevels
            # commit the object to the group
            curobj.append(obj)
            curev = newev
            curlev = newlev
        if curobj:
            self.add(curobj, curev, curlev)
        if print_group:
            num_groups = len([x for x in self.evgroups if needed_counters(x) <= cpu.counters])
            print("%d groups, %d non-groups with %d events total (%d unique) for %d objects, missed %d merges" % (
                num_groups,
                len(self.evgroups) - num_groups,
                len(self.evnum),
                len(set(self.evnum)),
                len(self.olist),
                self.missed))
        if args.valcsv or args.raw:
            self.gen_indexobj()

    def propagate_siblings(self):
        changed = [0]

        def propagate(k, changed):
            if not k.thresh:
                k.thresh = True
                changed[0] += 1

        for obj in self.olist:
            if obj.thresh and obj.sibling:
                if isinstance(obj.sibling, (list, tuple)):
                    for k in obj.sibling:
                        propagate(k, changed)
                else:
                    propagate(obj.sibling, changed)
        return changed[0]

    def compute(self, res, rev, valstats, env, match, stat):
        if len(res) == 0:
            print("Nothing measured?")
            return

        changed = 0

        # step 1: compute
        for obj in self.olist:
            obj.errcount = 0

            if not match(obj):
                continue
            ref = set()
            oldthresh = obj.thresh
            obj.compute(lambda e, level:
                            lookup_res(res, rev, e, obj, env, level, ref, -1, valstats))
            if obj.thresh != oldthresh:
                changed += 1
            if stat:
                stat.referenced |= ref
            if not obj.res_map and not all([x in env for x in obj.evnum]):
                print("%s not measured" % (obj.__class__.__name__,), file=sys.stderr)
            if not obj.metric and not check_ratio(obj.val):
                obj.thresh = False
                if stat:
                    stat.mismeasured.add(obj.name)
            if stat and has(obj, 'errcount') and obj.errcount > 0:
                if obj.name not in stat.errors:
                    stat.errcount += obj.errcount
                stat.errors.add(obj.name)
                stat.referenced |= set(obj.res_map.values())

        # step 2: propagate siblings
        changed += self.propagate_siblings()
        return changed

    def print_res(self, out, timestamp, title, match, bn):
        if has(out, 'logf') and out.logf == sys.stderr:
            out.logf.flush()

        # determine all objects to print
        olist = []
        for obj in self.olist:
            if obj.thresh or print_all:
                if not match(obj):
                    pass
                elif obj.metric:
                    if print_all or obj.val != 0:
                        olist.append(obj)
                elif check_ratio(obj.val):
                    olist.append(obj)

        # sort by metric group
        olist = olist_by_metricgroup(olist, self.metricgroups)

        # pre compute column lengths
        for obj in olist:
            out.set_hdr(full_name(obj), obj_area(obj))
            if obj.metric:
                out.set_unit(metric_unit(obj))
            else:
                out.set_unit(node_unit(obj))
            out.set_below(node_below(obj))

        def get_uval(ob):
            u = ob.val if isinstance(ob.val, UVal) else UVal(ob.name, ob.val)
            u.name = ob.name
            return u

        # step 3: print
        for i, obj in enumerate(olist):
            val = get_uval(obj)
            desc = obj_desc(obj, olist[i + 1:])
            if obj.metric:
                out.metric(obj_area(obj), obj.name, val, timestamp,
                        desc,
                        title,
                        metric_unit(obj))
            else:
                out.ratio(obj_area(obj),
                        full_name(obj), val, timestamp,
                        "%" + node_unit(obj),
                        desc,
                        title,
                        sample_desc(obj.sample) if has(obj, 'sample') else None,
                        "<==" if obj == bn else "",
                        node_below(obj))
                if obj.thresh or args.verbose:
                    self.sample_obj.add(obj)

    def gen_indexobj(self):
        self.indexobj = defaultdict(list)
        for o in self.olist:
            for n in o.res_map.values():
                self.indexobj[n].append(o)

    def list_metric_groups(self):
        print("MetricGroups:")
        pwrap(" ".join(self.metricgroups.keys()), indent="        ")

    def list_nodes(self, title, filt):
        print("%s:" % title)
        for obj in self.olist:
            if filt(obj):
                print(full_name(obj))
                print("\t",obj_desc(obj, rest=[], force=True))

def supports_pebs():
    if feat.has_max_precise:
        return feat.max_precise > 0
    return not cpu.hypervisor

def remove_pp(s):
    if s.endswith(":pp"):
        return s[:-3]
    return s

def clean_event(e):
    return remove_pp(e).replace(".", "_").replace(":", "_").replace('=','')

def do_sample(sample_obj, rest, count):
    samples = [("cycles:pp", "Precise cycles", )]
    for obj in sample_obj:
        for s in obj.sample:
            samples.append((s, obj.name))
    nsamp = [x for x in samples if not unsup_event(x[0], unsup_events)]
    nsamp = [(remove_pp(x[0]), x[1])
             if unsup_event(x[0], unsup_pebs) else x
             for x in nsamp]
    if nsamp != samples:
        missing = [x[0] for x in set(samples) - set(nsamp)]
        if not args.quiet:
            print("warning: update kernel to handle sample events:", file=sys.stderr)
            print("\n".join(missing), file=sys.stderr)

    def force_pebs(ev):
        return ev.startswith("FRONTEND_") or ("PREC_DIST" in ev)

    no_pebs = not supports_pebs()
    if no_pebs:
        nsamp = [x for x in nsamp if not force_pebs(x[0])]
    sl = [raw_event(s[0], s[1] + "_" + clean_event(s[0]), period=True) for s in nsamp]
    sl = add_filter(sl)
    sample = ",".join([x for x in sl if x])
    if no_pebs:
        sample = re.sub(r'/p+', '/', sample)
        sample = re.sub(r':p+', '', sample)
    print("Sampling:")
    extra_args = args.sample_args.replace("+", "-").split()
    perf_data = args.sample_basename
    if count:
        perf_data += ".%d" % count
    sperf = [perf, "record" ] + extra_args + ["-e", sample, "-o", perf_data] + [x for x in rest if x != "-A"]
    print(" ".join(sperf))
    if args.run_sample:
        ret = os.system(" ".join(sperf))
        if ret:
            print("Sampling failed")
            sys.exit(1)
        if not args.quiet:
            print("Run `" + perf + " report %s%s' to show the sampling results" % (
                ("-i %s" % perf_data) if perf_data != "perf_data" else "",
                " --no-branch-history"  if "-b" in extra_args else ""))

def sysctl(name):
    try:
        with open("/proc/sys/" + name.replace(".","/"), "r") as f:
            val = int(f.readline())
    except IOError:
        return 0
    return val

# check nmi watchdog
if sysctl("kernel.nmi_watchdog") != 0 or os.getenv("FORCE_NMI_WATCHDOG"):
    cpu.counters -= 1
    print("Consider disabling nmi watchdog to minimize multiplexing", file=sys.stderr)
    print("(echo 0 > /proc/sys/kernel/nmi_watchdog as root)", file=sys.stderr)

if cpu.cpu is None:
    sys.exit("Unsupported CPU model %d" % (cpu.model,))

kv = os.getenv("KERNEL_VERSION")
if not kv:
    kv = platform.release()
kernel_version = list(map(int, kv.split(".")[:2]))

def ht_warning():
    if cpu.ht and not args.quiet:
        print("WARNING: HT enabled", file=sys.stderr)
        print("Measuring multiple processes/threads on the same core may is not reliable.", file=sys.stderr)

runner = Runner(args.level)

pe = lambda x: None
if args.debug:
    printed_error = set()
    def print_err(x):
        if x not in printed_error:
            print(x)
            printed_error.add(x)
    pe = lambda e: print_err(e)

if args.single_thread:
    cpu.ht = False

if args.quiet:
    if not args.desc:
        args.no_desc = True
    args.no_util = True

if cpu.cpu == "ivb":
    import ivb_client_ratios
    ivb_client_ratios.smt_enabled = cpu.ht
    smt_mode = cpu.ht
    model = ivb_client_ratios
elif cpu.cpu == "ivt":
    import ivb_server_ratios
    ivb_server_ratios.smt_enabled = cpu.ht
    smt_mode = cpu.ht
    model = ivb_server_ratios
elif cpu.cpu == "snb":
    import snb_client_ratios
    snb_client_ratios.smt_enabled = cpu.ht
    smt_mode = cpu.ht
    model = snb_client_ratios
elif cpu.cpu == "jkt":
    import jkt_server_ratios
    jkt_server_ratios.smt_enabled = cpu.ht
    smt_mode = cpu.ht
    model = jkt_server_ratios
elif cpu.cpu == "hsw":
    import hsw_client_ratios
    hsw_client_ratios.smt_enabled = cpu.ht
    smt_mode = cpu.ht
    model = hsw_client_ratios
elif cpu.cpu == "hsx":
    import hsx_server_ratios
    hsx_server_ratios.smt_enabled = cpu.ht
    smt_mode = cpu.ht
    model = hsx_server_ratios
elif cpu.cpu == "bdw":
    import bdw_client_ratios
    bdw_client_ratios.smt_enabled = cpu.ht
    smt_mode = cpu.ht
    model = bdw_client_ratios
elif cpu.cpu == "bdx":
    import bdx_server_ratios
    bdx_server_ratios.smt_enabled = cpu.ht
    smt_mode = cpu.ht
    model = bdx_server_ratios
elif cpu.cpu == "skl":
    import skl_client_ratios
    skl_client_ratios.smt_enabled = cpu.ht
    smt_mode = cpu.ht
    model = skl_client_ratios
elif cpu.cpu == "skx":
    import skx_server_ratios
    skx_server_ratios.smt_enabled = cpu.ht
    smt_mode = cpu.ht
    model = skx_server_ratios
elif cpu.cpu == "clx":
    import clx_server_ratios
    clx_server_ratios.smt_enabled = cpu.ht
    smt_mode = cpu.ht
    model = clx_server_ratios
elif cpu.cpu == "slm":
    import slm_ratios
    model = slm_ratios
elif cpu.cpu == "knl":
    import knl_ratios
    knl_ratios.smt_enabled = smt_mode = cpu.ht
    model = knl_ratios
else:
    ht_warning()
    import simple_ratios
    model = simple_ratios

version = model.version
model.print_error = pe
model.Setup(runner)

if "Errata_Whitelist" in model.__dict__:
    errata_whitelist += model.Errata_Whitelist.split(";")

if "base_frequency" in model.__dict__:
    model.base_frequency = cpu.freq * 1000

if "model" in model.__dict__:
    model.model = cpu.modelid

if args.list_metrics or args.list_all:
    runner.list_nodes("Metrics", lambda obj: obj.metric)
if args.list_nodes or args.list_all:
    runner.list_nodes("Nodes", lambda obj: not obj.metric)
if args.list_metric_groups or args.list_all:
    runner.list_metric_groups()
if args.list_metric_groups or args.list_metrics or args.list_nodes or args.list_all:
    if len(rest) > 0:
        print("Other arguments ignored", file=sys.stderr)
    sys.exit(0)

def setup_with_metrics(p, runner):
    old_metrics = args.metrics
    args.metrics = True
    p.Setup(runner)
    args.metrics = old_metrics

def check_root():
    if not (os.geteuid() == 0 or sysctl("kernel.perf_event_paranoid") == -1) and not args.quiet:
        print("Warning: Needs root or echo -1 > /proc/sys/kernel/perf_event_paranoid", file=sys.stderr)

if args.nodes:
    runner.check_nodes(args.nodes)
runner.filter_nodes()

if not args.no_util:
    import perf_metrics
    setup_with_metrics(perf_metrics, runner)

if args.power and feat.supports_power:
    import power_metrics
    setup_with_metrics(power_metrics, runner)
    if not args.quiet and not import_mode:
        print("Running with --power. Will measure complete system.")
    check_root()
    if "-a" not in rest:
        rest = ["-a"] + rest

if args.sw:
    import linux_metrics
    setup_with_metrics(linux_metrics, runner)

if args.tsx and cpu.has_tsx and cpu.cpu in tsx_cpus:
    import tsx_metrics
    setup_with_metrics(tsx_metrics, runner)

if args.frequency:
    import frequency
    old_metrics = args.metrics
    args.metrics = True
    frequency.SetupCPU(runner, cpu)
    args.metrics = old_metrics

if args.per_socket and not smt_mode:
    rest = ["--per-socket"] + rest
if args.per_core and not smt_mode:
    rest = ["--per-core"] + rest
if (args._global or args.per_socket or args.per_core) and not smt_mode:
    rest = ["-a"] + rest

if not args.single_thread and cpu.ht:
    if not args.quiet and not import_mode:
        print("Will measure complete system.")
    if smt_mode:
        if args.cpu:
            print("Warning: --cpu/-C mode with HyperThread must specify all core thread pairs!", file=sys.stderr)
        if args.pid:
            sys.exit("-p/--pid mode not compatible with SMT. Use sleep in global mode.")
    check_root()
    if "-a" not in rest:
        rest = ["-a"] + rest
    if "-A" not in rest:
        rest = ["-A"] + rest

if args.core:
    runner.allowed_threads = [x for x in cpu.allcpus if display_core(x, False)]
    allowed_cores = [x for x in cpu.allcpus if display_core(x, True)]
    rest = ["-C", ",".join(["%d" % x for x in allowed_cores])] + rest
else:
    runner.allowed_threads = cpu.allcpus

if not args.quiet:
    print("Using level %d." % (args.level), end='')
    if not args.level and cpu.cpu != "slm":
        print("Change level with -lX")
    print()

if args.repl:
    import code
    code.interact(banner='toplev repl', local=locals())
    sys.exit(0)

runner.collect()
if csv_mode:
    if args.columns:
        out = tl_output.OutputColumnsCSV(args.output, csv_mode, args, version, cpu)
    else:
        out = tl_output.OutputCSV(args.output, csv_mode, args, version, cpu)
elif args.columns:
    out = tl_output.OutputColumns(args.output, args, version, cpu)
else:
    out = tl_output.OutputHuman(args.output, args, version, cpu)
runner.schedule()

def measure_and_sample(count):
    try:
        if args.no_multiplex:
            ret = execute_no_multiplex(runner, out, rest)
        else:
            ret = execute(runner, out, rest)
    except KeyboardInterrupt:
        print_summary(runner, out)
        sys.exit(1)
    print_summary(runner, out)
    runner.stat.compute_errors()
    if args.show_sample or args.run_sample:
        do_sample(runner.sample_obj, rest, count)
    return ret

if args.sample_repeat:
    for j in range(args.sample_repeat):
        ret = measure_and_sample(j + 1)
        if ret:
            break
else:
    ret = measure_and_sample(None)

out.print_footer()
sys.exit(ret)<|MERGE_RESOLUTION|>--- conflicted
+++ resolved
@@ -806,11 +806,7 @@
     if smt_mode:
         printed_cores = set()
         printed_sockets = set()
-<<<<<<< HEAD
-        for j in res.keys():
-=======
         for j in list(res.keys()):
->>>>>>> 64fd7680
             if j != "" and int(j) not in cpu.cputocore:
                  warn_once("Warning: input cpu %s not in cpuinfo." % j)
                  del res[j]
