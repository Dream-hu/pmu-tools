#!/usr/bin/env python
# Copyright (c) 2012-2020, Intel Corporation
# Author: Andi Kleen
#
# This program is free software; you can redistribute it and/or modify it
# under the terms and conditions of the GNU General Public License,
# version 2, as published by the Free Software Foundation.
#
# This program is distributed in the hope it will be useful, but WITHOUT
# ANY WARRANTY; without even the implied warranty of MERCHANTABILITY or
# FITNESS FOR A PARTICULAR PURPOSE.  See the GNU General Public License for
# more details.
#
# Measure a workload using the topdown performance model:
# estimate on which part of the CPU pipeline it bottlenecks.
#
# Must find ocperf in python module path.
# Handles a variety of perf and kernel versions, but older ones have various
# limitations.

# Environment variables for overrides (see also tl_cpu/ocperf):
# TOPOLOGY=file     Read sysfs topology from file. Also --force-topology
# PERF=exe          Force perf binary to run
# FORCE_NMI_WATCHDOG=1  Force NMI watchdog mode
# KERNEL_VERSION=...    Force kernel version (e.g. 5.0)
# FORCEMETRICS=1    Force fixed metrics and slots
# TLSEED=n          Set seed for --subset sample: sampling
# DURATION_TIME=0   Force not using duration_time

from __future__ import print_function, division
import sys
import os
import re
import textwrap
import platform
import pty
import subprocess
import argparse
import time
import types
import csv
import bisect
import random
import io
from copy import copy
from fnmatch import fnmatch
from collections import defaultdict, Counter, OrderedDict
from itertools import compress, groupby, chain
from listutils import cat_unique, dedup, filternot, not_list, append_dict, zip_longest, flatten, findprefix
from objutils import has, safe_ref, map_fields

from tl_stat import ComputeStat, ValStat, combine_valstat
import tl_cpu
import tl_output
import ocperf
import event_download
from tl_uval import UVal
from tl_io import flex_open_r, flex_open_w, popentext

known_cpus = (
    ("snb", (42, )),
    ("jkt", (45, )),
    ("ivb", (58, )),
    ("ivt", (62, )),
    ("hsw", (60, 70, 69 )),
    ("hsx", (63, )),
    ("slm", (55, 77, 76, )),
    ("bdw", (61, 71, )),
    ("bdx", (79, 86, )),
    ("simple", ()),
    ("skl", (94, 78, 142, 158, 165, 166, )),
    ("knl", (87, )),
    ("skx", ((85, 4,), )),
    ("clx", ((85, 5,), (85, 6,), (85, 7,), )),
    ("icl", (126, 125, 157,
             167, )), # RKL as ICL for now
    ("tgl", (140, 141, )),
)

eventlist_alias = {
    140: "GenuineIntel-6-7E", # use ICL list for TGL for now
    141: "GenuineIntel-6-7E", # use ICL list for TGL for now
    167: "GenuineIntel-6-7E", # use ICL list for RKL for now
}

tsx_cpus = ("hsw", "hsx", "bdw", "skl", "skx", "clx", "icl", "tgl")

non_json_events = set(("dummy", "duration_time"))

# handle kernels that don't support all events
unsup_pebs = (
    ("BR_MISP_RETIRED.ALL_BRANCHES:pp", (("hsw",), (3, 18), None)),
    ("MEM_LOAD_UOPS_L3_HIT_RETIRED.XSNP_HITM:pp", (("hsw",), (3, 18), None)),
    ("MEM_LOAD_UOPS_RETIRED.L3_MISS:pp", (("hsw",), (3, 18), None)),
)

ivb_ht_39 = (("ivb", "ivt"), (4, 1), (3, 9))
# uncomment if you removed commit 741a698f420c3 from kernel
#ivb_ht_39 = ((), None, None)

# both kernel bugs and first time a core was supported
# disable events if the kernel does not support them properly
# this does not handle backports (override with --force-events)
unsup_events = (
    # commit 36bbb2f2988a29
    ("OFFCORE_RESPONSE.DEMAND_RFO.L3_HIT.HITM_OTHER_CORE", (("hsw", "hsx"), (3, 18), None)),
    # commit 741a698f420c3 broke it, commit e979121b1b and later fixed it
    ("MEM_LOAD_UOPS_L*_HIT_RETIRED.*", ivb_ht_39),
    ("MEM_LOAD_UOPS_RETIRED.*", ivb_ht_39),
    ("MEM_LOAD_UOPS_L*_MISS_RETIRED.*", ivb_ht_39),
    ("MEM_UOPS_RETIRED.*", ivb_ht_39),
    # commit 5e176213a6b2bc
    # the event works, but it cannot put into the same group as
    # any other CYCLE_ACTIVITY.* event. For now black list, but
    # could also special case this in the group scheduler.
    ("CYCLE_ACTIVITY.STALLS_TOTAL", (("bdw", (4, 4), None))),
    # commit 91f1b70582c62576
    ("CYCLE_ACTIVITY.*", (("bdw"), (4, 1), None)),
    ("L1D_PEND_MISS.PENDING", (("bdw"), (4, 1), None)),
    # commit 6113af14c8
    ("CYCLE_ACTIVITY:CYCLES_LDM_PENDING", (("ivb", "ivt"), (3, 12), None)),
    # commit f8378f52596477
    ("CYCLE_ACTIVITY.*", (("snb", "jkt"), (3, 9), None)),
    # commit 0499bd867bd17c (ULT) or commit 3a632cb229bfb18 (other)
    # technically most haswells are 3.10, but ULT is 3.11
    ("L1D_PEND_MISS.PENDING", (("hsw",), (3, 11), None)),
    ("L1D_PEND_MISS.PENDING", (("hsx"), (3, 10), None)),
    # commit c420f19b9cdc
    ("CYCLE_ACTIVITY.*_L1D_PENDING", (("hsw", "hsx"), (4, 1), None)),
    ("CYCLE_ACTIVITY.CYCLES_NO_EXECUTE", (("hsw", "hsx"), (4, 1), None)),
    # commit 3a632cb229b
    ("CYCLE_ACTIVITY.*", (("hsw", "hsx"), (3, 11), None)))

FIXED_BASE = 50
METRICS_BASE = 100
SPECIAL_END = 130

limited_counters_base = {
    "instructions": FIXED_BASE + 0,
    "cycles": FIXED_BASE + 1,
    "ref-cycles": FIXED_BASE + 2,
    "slots": FIXED_BASE + 3,
    "topdown.slots": FIXED_BASE + 3,
    "topdown-fe-bound": METRICS_BASE + 0,
    "topdown-be-bound": METRICS_BASE + 1,
    "topdown-bad-spec": METRICS_BASE + 2,
    "topdown-retiring": METRICS_BASE + 3,
    "cpu/cycles-ct/": 2,
}

event_nocheck = False

class EventContext(object):
    """Event related context for a given target CPU."""
    def __init__(self):
        self.constraint_fixes = dict()
        self.errata_whitelist = []
        self.outgroup_events = set(["dummy", "duration_time"])
        self.sched_ignore_events = set([])
        self.require_pebs_events = set([])
        self.core_domains = set(["Slots", "CoreClocks", "CoreMetric"])
        self.limited_counters = dict(limited_counters_base)
        self.limited_set = set(self.limited_counters.keys())
        self.fixed_events = set([x for x in self.limited_counters
                                 if FIXED_BASE <= self.limited_counters[x] <= SPECIAL_END])
        self.errata_events = dict()
        self.errata_warn_events = dict()
        self.limit4_events = set()
        self.notfound_cache = dict()
        self.rmap_cache = dict()
        self.slots_available = False
        self.emap = None

ectx = EventContext()

smt_mode = False

test_mode = os.getenv("TL_TESTER")

perf = os.getenv("PERF")
if not perf:
    perf = "perf"

def warn(msg):
    print("warning: " + msg, file=sys.stderr)
    if test_mode:
        assert 0

warned = set()

def warn_once(msg):
    if msg not in warned:
        warn(msg)
        warned.add(msg)

def debug_print(x):
    if args.debug:
        print(x, file=sys.stderr)

def obj_debug_print(obj, x):
    if args.debug or (args.dfilter and obj.name in args.dfilter):
        print(x, file=sys.stderr)

def test_debug_print(x):
    if args.debug or test_mode:
        print(x, file=sys.stderr)

def works(x):
    return os.system(x + " >/dev/null 2>/dev/null") == 0

class PerfFeatures(object):
    """Adapt to the quirks of various perf versions."""
    def __init__(self, args):
        self.logfd_supported = works(perf + " stat --log-fd 3 3>/dev/null true")
        if not self.logfd_supported:
            sys.exit("perf binary is too old or perf is disabled in /proc/sys/kernel/perf_event_paranoid")
        self.supports_power = (
                not args.no_uncore
                and not args.force_hypervisor
                and works(perf + " stat -e power/energy-cores/ -a true"))
        self.supports_percore = works(perf + " stat --percore-show-thread true")
        dt = os.getenv("DURATION_TIME")
        if dt:
            self.supports_duration_time = int(dt)
        else:
            self.supports_duration_time = works(perf + " list duration_time | grep duration_time")
        # guests don't support offcore response
        if event_nocheck:
            self.supports_ocr = True
            self.has_max_precise = True
            self.max_precise = 3
        else:
            self.supports_ocr = works(perf +
                    " stat -e '{cpu/event=0xb7,umask=1,offcore_rsp=0x123/,instructions}' true")
            self.has_max_precise = os.path.exists("/sys/devices/cpu/caps/max_precise")
            if self.has_max_precise:
                self.max_precise = int(open("/sys/devices/cpu/caps/max_precise").read())
        if args.exclusive and not args.print and not works(perf + " stat -e '{branches,branches,branches,branches}:e' true"):
            sys.exit("perf binary does not support :e exclusive modifier")


def kv_to_key(v):
    return v[0] * 100 + v[1]

def unsup_event(e, table, min_kernel=None):
    if ":" in e:
        e = e[:e.find(":")]
    for j in table:
        if fnmatch(e, j[0]) and cpu.realcpu in j[1][0]:
            break
    else:
        return False
    v = j[1]
    if v[1] and kernel_version < kv_to_key(v[1]):
        if min_kernel:
            min_kernel.append(v[1])
        return True
    if v[2] and kernel_version >= kv_to_key(v[2]):
        return False
    return False

def remove_qual(ev):
    return re.sub(r':[ku]+', '', re.sub(r'/[ku]+', '/', ev))

def limited_overflow(evlist):
    assigned = Counter([ectx.limited_counters[x] for x in evlist if x in ectx.limited_counters]).values()
    return any([x > 1 for x in assigned])


# limited to first four counters on ICL+
def limit4_overflow(evlist):
    return sum([x in ectx.limit4_events for x in evlist]) > 4

def ismetric(x):
    return x.startswith("topdown-")

resources = ("frontend=", "offcore_rsp=", "ldlat=", "in_tx_cp=", "cycles-ct")

def event_to_resource(ev):
    for j in resources:
        if j in ev:
            return j
    return ""

def resource_split(evlist):
    r = Counter(map(event_to_resource, evlist))
    for j in r.keys():
        if j == "":
            continue
        if j == "offcore_rsp=":
            if r[j] > 2:
                return True
        elif r[j] > 1:
            return True
    return False

def num_generic_counters(evset):
    # XXX does not handle formulas having different u/k qualifiers, but we would need to fix the
    # callers to be consistent to handle that
    return len(evset - set(add_filter(ectx.fixed_events)) - ectx.fixed_events - ectx.outgroup_events - ectx.sched_ignore_events)

FORCE_SPLIT = 100

# Force metrics into own group
metrics_own_group = True

def needed_counters(evlist):
    evset = set(evlist)
    num = num_generic_counters(evset)

    evlist = list(map(remove_qual, evlist))

    metrics = [ismetric(x) for x in evlist]

    if any(metrics):
        # slots must be first if metrics are present
        if "slots" in evlist and evlist[0] != "slots":
            debug_print("split for slots %s" % evlist)
            return FORCE_SPLIT
        # force split if there are other events.
        if metrics_own_group and len(evlist) > sum(metrics) + 1:
            debug_print("split for other events in topdown %s" % evlist)
            return FORCE_SPLIT

    # split if any resource is oversubscribed
    if resource_split(evlist):
        debug_print("resource split %s" % evlist)
        return FORCE_SPLIT

    evlist = list(compress(evlist, not_list(metrics)))

    # force split if we overflow fixed or limited
    # some fixed could be promoted to generic, but that doesn't work
    # with ref-cycles.
    if limited_overflow(evlist):
        debug_print("split for limited overflow %s " % evlist)
        return FORCE_SPLIT

    if limit4_overflow(evlist):
        debug_print("split for limit4 overflow %s" % evlist)
        return FORCE_SPLIT

    return num

def event_group(evlist):
    evlist = add_filter(evlist)
    l = []
    for is_og, g in groupby(evlist, lambda x: x in ectx.outgroup_events):
        if is_og or args.no_group:
            l += g
        else:
            g = list(g)
            e = ",".join(g)
            n = needed_counters(g)
            if n <= cpu.counters:
                e = "{%s}" % e
                if args.exclusive:
                    e += ":e"
                elif args.pinned and all([ismetric(x) or x == "slots" for x in g]):
                    e += ":D"
            else:
                # the scheduler should have avoided that
                warn("group %s with %d does not fit in pmu" % (e, n))
            l.append(e)
    return ",".join(l)

def exe_dir():
    d = os.path.realpath(sys.argv[0])
    d = os.path.dirname(d)
    if d:
        return d
    return "."

def add_args(rest, *args):
    a = [x for x in args if x not in rest]
    return a + rest

def update_arg(arg, flag, sep, newval):
    i = findprefix(arg, flag, "--")
    if i >= 0:
        if arg[i] == flag:
            arg[i+1] = newval
        else:
            arg[i] = flag + sep + newval
        return True
    return False

def del_arg_val(arg, flag):
    i = findprefix(arg, flag, "--")
    del arg[i:i+2 if arg[i] == flag else i+1]

p = argparse.ArgumentParser(usage='toplev [options] perf-arguments',
description='''
Estimate on which part of the CPU pipeline a workload bottlenecks using the TopDown model.
The bottlenecks are expressed as a tree with different levels.
Requires a modern Intel CPU.

Examples:
toplev.py -l2 program
measure whole system in level 2 while program is running

toplev.py -l1 --single-thread program
measure single threaded program. system must be idle.

toplev.py -l3 --no-desc -I 100 -x, sleep X
measure whole system for X seconds every 100ms, outputting in CSV format.

toplev.py --all --core C0 taskset -c 0,1 program
Measure program running on core 0 with all nodes and metrics enables
''', epilog='''
Other perf arguments allowed (see the perf documentation)
After -- perf arguments conflicting with toplev can be used.

Some caveats:

toplev defaults to measuring the full system and show data
for all CPUs. Use taskset to limit the workload to known CPUs if needed.
In some cases (idle system, single threaded workload) --single-thread
can also be used to get less output.

The lower levels of the measurement tree are less reliable
than the higher levels.  They also rely on counter multi-plexing,
and can not run each equation in a single group, which can cause larger
measurement errors with non steady state workloads

(If you don't understand this terminology; it means measurements
in higher levels are less accurate and it works best with programs that primarily
do the same thing over and over)

If the program is very reproducible -- such as a simple kernel --
it is also possible to use --no-multiplex. In this case the
workload is rerun multiple times until all data is collected.

Only use with sleep if the workload is running in a steady state.

With the --drilldown option toplev can automatically remeasure the workload
with only the nodes needed to measure the particular bottlenecks
This also requires a reproducible or steady-state workload.

toplev needs a new enough perf tool and has specific requirements on
the kernel. See http://github.com/andikleen/pmu-tools/wiki/toplev-kernel-support.''',
formatter_class=argparse.RawDescriptionHelpFormatter)
g = p.add_argument_group('General operation')
g.add_argument('--interval', '-I', help='Measure every ms instead of only once',
               type=int)
g.add_argument('--no-multiplex',
               help='Do not multiplex, but run the workload multiple times as needed. '
               'Requires reproducible workloads.',
               action='store_true')
g.add_argument('--single-thread', '-S', help='Measure workload as single thread. Workload must run single threaded. '
               'In SMT mode other thread must be idle.', action='store_true')
g.add_argument('--fast', '-F', help='Skip sanity checks to optimize CPU consumption', action='store_true')
g.add_argument('--import', help='Import specified perf stat output file instead of running perf. '
               'Must be for same cpu, same arguments, same /proc/cpuinfo, same topology, unless overriden',
                dest='import_')
g.add_argument('--subset', help="Process only a subset of the input file with --import. "
        "Valid syntax: a-b. Process from seek offset a to b. b is optional. "
        "x/n%% process x'th n percent slice. Starts counting at 0. Add - to process to end of input. "
        "sample:n%% Sample each time stamp in input with n%% (0-100%%) probability. "
        "toplev will automatically round to the next time stamp boundary.")
g.add_argument('--parallel',
        help="Run toplev --import in parallel in N processes, or the system's number of CPUs if 0 is specified",
        action='store_true')
g.add_argument('--pjobs', type=int, default=0,
        help='Number of threads to run with parallel. Default is number of CPUs.')
g.add_argument('--gen-script', help='Generate script to collect perfmon information for --import later',
               action='store_true')
g.add_argument('--script-record', help='Use perf stat record in script for faster recording or '
               'import generated perf.data (requires new perf)', action='store_true')
g.add_argument('--drilldown', help='Automatically rerun to get more details on bottleneck', action='store_true')
g.add_argument('--show-cpu', help='Print current CPU type and exit',
            action='store_true')

g = p.add_argument_group('Measurement filtering')
g.add_argument('--kernel', help='Only measure kernel code', action='store_true')
g.add_argument('--user', help='Only measure user code', action='store_true')
g.add_argument('--cpu', '-C', help=argparse.SUPPRESS)
g.add_argument('--pid', '-p', help=argparse.SUPPRESS)
g.add_argument('--core', help='Limit output to cores. Comma list of Sx-Cx-Tx. All parts optional.')
g.add_argument('--no-aggr', '-A', help='Measure every CPU', action='store_true')

g = p.add_argument_group('Select events')
g.add_argument('--level', '-l', help='Measure upto level N (max 6)',
               type=int, default=1)
g.add_argument('--metrics', '-m', help="Print extra metrics", action='store_true')
g.add_argument('--sw', help="Measure perf Linux metrics", action='store_true')
g.add_argument('--no-util', help="Do not measure CPU utilization", action='store_true')
g.add_argument('--tsx', help="Measure TSX metrics", action='store_true')
g.add_argument('--all', help="Measure everything available", action='store_true')
g.add_argument('--frequency', help="Measure frequency", action='store_true')
g.add_argument('--power', help='Display power metrics', action='store_true')
g.add_argument('--nodes', help='Include or exclude nodes (with + to add, -|^ to remove, '
               'comma separated list, wildcards allowed, add * to include all children/siblings, '
               'add /level to specify highest level node to match, '
               'add ^ to match related siblings and metrics, '
               'start with ! to only include specified nodes)')
g.add_argument('--reduced', help='Use reduced server subset of nodes/metrics', action='store_true')
g.add_argument('--metric-group', help='Add (+) or remove (-|^) metric groups of metrics, '
               'comma separated list from --list-metric-groups.', default=None)
g.add_argument('--pinned', help='Run topdown metrics (on ICL+) pinned', action='store_true')
g.add_argument('--exclusive', help='Use exclusive groups. Requires new kernel and new perf', action='store_true')

g = p.add_argument_group('Query nodes')
g.add_argument('--list-metrics', help='List all metrics. Can be followed by prefixes to limit, ^ for full match',
            action='store_true')
g.add_argument('--list-nodes', help='List all nodes. Can be followed by prefixes to limit, ^ for full match',
            action='store_true')
g.add_argument('--list-metric-groups', help='List metric groups.', action='store_true')
g.add_argument('--list-all', help='List every supported node/metric/metricgroup. Can be followed by prefixes to limit, ^ for full match.',
            action='store_true')
g.add_argument('--describe', help='Print full descriptions for listed node prefixes. Add ^ to require full match.', action='store_true')

g = p.add_argument_group('Workarounds')
g.add_argument('--no-group', help='Dont use groups', action='store_true')
g.add_argument('--force-events', help='Assume kernel supports all events. May give wrong results.',
               action='store_true')
g.add_argument('--ignore-errata', help='Do not disable events with errata', action='store_true', default=True)
g.add_argument('--handle-errata', help='Disable events with errata', action='store_true')

g = p.add_argument_group('Output')
g.add_argument('--per-core', help='Aggregate output per core', action='store_true')
g.add_argument('--per-socket', help='Aggregate output per socket', action='store_true')
g.add_argument('--per-thread', help='Aggregate output per CPU thread', action='store_true')
g.add_argument('--global', help='Aggregate output for all CPUs', action='store_true', dest='global_')
g.add_argument('--no-desc', help='Do not print event descriptions', action='store_true')
g.add_argument('--desc', help='Force event descriptions', action='store_true')
g.add_argument('--verbose', '-v', help='Print all results even when below threshold or exceeding boundaries. '
               'Note this can result in bogus values, as the TopDown methodology relies on thresholds '
               'to correctly characterize workloads. Values not crossing threshold are marked with <.',
               action='store_true')
g.add_argument('--csv', '-x', help='Enable CSV mode with specified delimeter')
g.add_argument('--output', '-o', help='Set output file')
g.add_argument('--split-output', help='Generate multiple output files, one for each specified '
               'aggregation option (with -o)',
               action='store_true')
g.add_argument('--graph', help='Automatically graph interval output with tl-barplot.py',
               action='store_true')
g.add_argument("--graph-cpu", help="CPU to graph using --graph")
g.add_argument('--title', help='Set title of graph')
g.add_argument('--quiet', help='Avoid unnecessary status output', action='store_true')
g.add_argument('--long-desc', help='Print long descriptions instead of abbreviated ones.',
                action='store_true')
g.add_argument('--columns', help='Print CPU output in multiple columns for each node', action='store_true')
g.add_argument('--json', help='Print output in JSON format for Chrome about://tracing', action='store_true')
g.add_argument('--summary', help='Print summary at the end. Only useful with -I', action='store_true')
g.add_argument('--no-area', help='Hide area column', action='store_true')
g.add_argument('--perf-output', help='Save perf stat output in specified file')
g.add_argument('--perf-summary', help='Save summarized perf stat output in specified file')
g.add_argument('--no-perf', help=argparse.SUPPRESS, action='store_true') # noop, for compatibility
g.add_argument('--perf', help='Print perf command line', action='store_true')
g.add_argument('--print', help="Only print perf command line. Don't run", action='store_true')
g.add_argument('--idle-threshold', help="Hide idle CPUs (default <5%% of busiest if not CSV, specify percent)",
               default=None, type=float)
g.add_argument('--no-output', help="Don't print computed output. Does not affect --summary.", action='store_true')

g = p.add_argument_group('Environment')
g.add_argument('--force-cpu', help='Force CPU type', choices=[x[0] for x in known_cpus])
g.add_argument('--force-topology', metavar='findsysoutput', help='Use specified topology file (find /sys/devices)')
g.add_argument('--force-cpuinfo', metavar='cpuinfo', help='Use specified cpuinfo file (/proc/cpuinfo)')
g.add_argument('--force-hypervisor', help='Assume running under hypervisor (no uncore, no offcore, no PEBS)',
               action='store_true')
g.add_argument('--no-uncore', help='Disable uncore events', action='store_true')
g.add_argument('--no-check', help='Do not check that PMU units exist', action='store_true')

g = p.add_argument_group('Additional information')
g.add_argument('--print-group', '-g', help='Print event group assignments',
               action='store_true')
g.add_argument('--raw', help="Print raw values", action='store_true')
g.add_argument('--valcsv', '-V', help='Write raw counter values into CSV file')
g.add_argument('--stats', help='Show statistics on what events counted', action='store_true')

g = p.add_argument_group('xlsx output')
g.add_argument('--xlsx', help='Generate xlsx spreadsheet output with data for '
               'socket/global/thread/core/summary/raw views with 1s interval. '
               'Add --single-thread to only get program output.')
g.add_argument('--set-xlsx', help=argparse.SUPPRESS, action='store_true') # set arguments for xlsx only
g.add_argument('--xnormalize', help='Add extra sheets with normalized data in xlsx files', action='store_true')
g.add_argument('--xchart', help='Chart data in xlsx files', action='store_true')
g.add_argument('--keep', help='Keep temporary files', action='store_true')
g.add_argument('--xkeep', dest='keep', action='store_true', help=argparse.SUPPRESS)

g = p.add_argument_group('Sampling')
g.add_argument('--show-sample', help='Show command line to rerun workload with sampling', action='store_true')
g.add_argument('--run-sample', help='Automatically rerun workload with sampling', action='store_true')
g.add_argument('--sample-args', help='Extra arguments to pass to perf record for sampling. Use + to specify -',
               default='-g')
g.add_argument('--sample-repeat',
               help='Repeat measurement and sampling N times. This interleaves counting and sampling. '
               'Useful for background collection with -a sleep X.', type=int)
g.add_argument('--sample-basename', help='Base name of sample perf.data files', default="perf.data")

g.add_argument('-d', help=argparse.SUPPRESS, action='help') # prevent passing this to perf

p.add_argument('--version', help=argparse.SUPPRESS, action='store_true')
p.add_argument('--debug', help=argparse.SUPPRESS, action='store_true') # enable scheduler debugging
p.add_argument('--dfilter', help=argparse.SUPPRESS, action='append')
p.add_argument('--repl', action='store_true', help=argparse.SUPPRESS) # start python repl after initialization
p.add_argument('--filterquals', help=argparse.SUPPRESS, action='store_true') # remove events not supported by perf
p.add_argument('--setvar', help=argparse.SUPPRESS, action='append') # set env variable (for test suite iterating options)
p.add_argument('--tune', nargs='+', help=argparse.SUPPRESS) # override global variables with python expression
p.add_argument('--force-bn', action='append', help=argparse.SUPPRESS) # force bottleneck for testing
p.add_argument('--no-json-header', action='store_true', help=argparse.SUPPRESS) # no [ for json
p.add_argument('--no-json-footer', action='store_true', help=argparse.SUPPRESS) # no ] for json
p.add_argument('--no-csv-header', action='store_true', help=argparse.SUPPRESS) # no header/version for CSV
p.add_argument('--no-csv-footer', action='store_true', help=argparse.SUPPRESS) # no version for CSV
args, rest = p.parse_known_args()

if args.setvar:
    for j in args.setvar:
        os.putenv(*j.split("="))

def output_count():
    return args.per_core + args.global_ + args.per_thread + args.per_socket

def multi_output():
    return output_count() > 1

def open_output_files():
    if args.valcsv:
        try:
            args.valcsv = flex_open_w(args.valcsv)
        except IOError as e:
            sys.exit("Cannot open valcsv file %s: %s" % (args.valcsv, e))

    if args.perf_output:
        try:
            args.perf_output = flex_open_w(args.perf_output)
        except IOError as e:
            sys.exit("Cannot open perf output file %s: %s" % (args.perf_output, e))

def init_xlsx(args):
    args.set_xlsx = True
    if args.output:
        sys.exit("-o / --output not allowed with --xlsx")
    if args.valcsv:
        sys.exit("--valcsv not allowed with --xlsx")
    if args.perf_output:
        sys.exit("--perf-output not allowed with --xlsx")
    if args.csv:
        sys.exit("-c / --csv not allowed with --xlsx")
    if not args.xlsx.endswith(".xlsx"):
        sys.exit("--xlsx must end in .xlsx")
    xlsx_base = re.sub(r'\.xlsx$', '.csv', args.xlsx)
    args.valcsv = re.sub(r'\.csv$', '-valcsv.csv', xlsx_base)
    args.perf_output = re.sub(r'\.csv$', '-perf.csv', xlsx_base)
    args.output = xlsx_base
    if args.xchart:
        args.xnormalize = True
        args.verbose = True

forced_per_socket = False
forced_per_core = False

def set_xlsx(args):
    if not args.interval:
        args.interval = 1000
    args.csv = ','
    if args.xlsx:
        args.summary = True
    if not args.single_thread:
        args.per_thread = True
        args.split_output = True
        global forced_per_socket
        if args.per_socket:
            forced_per_socket = True
        global forced_per_core
        if args.per_core:
            forced_per_core = True
        args.per_socket = True
        args.per_core = True
        args.no_aggr = True
        args.global_ = True

def do_xlsx(env):
    cmd = "%s %s/tl-xlsx.py --valcsv '%s' --perf '%s' --cpuinfo '%s' " % (
        sys.executable,
        exe_dir(),
        args.valcsv.name,
        args.perf_output.name,
        env.cpuinfo if env.cpuinfo else "/proc/cpuinfo")
    if args.single_thread:
        names = ["program"]
        files = [out.logf.name]
    else:
        names = ((["socket"] if args.per_socket else []) +
                 (["core"] if args.per_core else []) +
                 ["global", "thread"])
        files = [tl_output.output_name(args.output, p) for p in names]

    extrafiles = []
    extranames = []
    charts = []
    if args.xnormalize:
        for j, n in zip(files, names):
            nname = j.replace(".csv", "-norm.csv")
            ncmd = "%s %s/interval-normalize.py --normalize-cpu --error-exit < '%s' > '%s'" % (
                    sys.executable,
                    exe_dir(),
                    j,
                    nname)
            if not args.quiet:
                print(ncmd)
            ret = os.system(ncmd)
            if ret:
                warn("interval-normalize failed: %d" % ret)
                return ret
            extrafiles.append(nname)
            extranames.append("n" + n)
            if args.xchart:
                charts.append("n" + n)

    cmd += " ".join(["--%s '%s'" % (n, f) for n, f in zip(names, files)])
    cmd += " " + " ".join(["--add '%s' '%s'" % (f, n) for n, f in zip(extranames, extrafiles)])
    cmd += " " + " ".join(["--chart '%s'" % f for f in charts])
    cmd += " '%s'" % args.xlsx
    if not args.quiet:
        print(cmd)
    ret = os.system(cmd)
    if not args.keep:
        for fn in files + extrafiles:
            os.remove(fn)
    return ret

def gentmp(o, cpu):
    o = re.sub(r'\.(xz|gz)', '', o)
    if o.endswith(".csv"):
        return o.replace(".csv", "-cpu%d.csv" % cpu)
    return o + "-cpu%d" % cpu

def output_to_tmp(arg, outfn):
    if not args.output or args.xlsx:
        arg.insert(1, "-o" + outfn)
    elif update_arg(arg, "--output", "=", outfn):
        pass
    elif update_arg(arg, "-o", "", outfn):
        pass
    else:
        # does not handle -o combined with other one letter options
        sys.exit("Use plain -o / --output argument with --parallel")

def merge_files(files, outf, args):
    for j in files:
        tl_output.catrmfile(j, outf, args.keep)

# run multiple subset toplevs in parallel and merge the results
def run_parallel(args, env):
    procs = []
    pofns = []
    valfns = []
    sums = []
    targ = copy(sys.argv)
    del targ[targ.index("--parallel")]
    ichunk = os.path.getsize(args.import_) / args.pjobs
    fileoff = 0
    for cpu in range(args.pjobs):
        arg = copy(targ)
        if args.xlsx:
            del_arg_val(arg, "--xlsx")
            arg = [arg[0], "--set-xlsx", "--perf-output=X", "--valcsv=X"] + arg[1:]
        outfn = gentmp(args.output if args.output else "toplevo%d" % os.getpid(), cpu)
        output_to_tmp(arg, outfn)
        if args.perf_output or args.xlsx:
            pofn = gentmp(args.perf_output if args.perf_output else "toplevp", cpu)
            update_arg(arg, "--perf-output", "=", pofn)
            pofns.append(pofn)
        if args.valcsv or args.xlsx:
            valfn = gentmp(args.valcsv if args.valcsv else "toplevv", cpu)
            update_arg(arg, "--valcsv", "=", valfn)
            valfns.append(valfn)
        end = ""
        if cpu < args.pjobs-1:
            end = "%d" % (fileoff + ichunk)
        arg.insert(1, ("--subset=%d-" % fileoff) + end)
        fileoff += ichunk
        if args.json and args.pjobs > 1:
            if cpu > 0:
                arg.insert(1, "--no-json-header")
            if cpu < args.pjobs - 1 or args.summary:
                arg.insert(1, "--no-json-footer")
        sumfn = None
        if args.summary:
            del arg[arg.index("--summary")]
            sumfn = gentmp("toplevs%d" % os.getpid(), cpu)
            arg.insert(1, "--perf-summary=" + sumfn)
            sums.append(sumfn)
        if args.pjobs > 1:
            if cpu > 0:
                arg.insert(1, "--no-csv-header")
            if cpu < args.pjobs - 1 or args.summary:
                arg.insert(1, "--no-csv-footer")
        if not args.quiet:
            print(" ".join(arg))
        p = subprocess.Popen(arg, stdout=subprocess.PIPE, **popentext)
        procs.append((p, outfn))
    if args.xlsx:
        init_xlsx(args)
        set_xlsx(args)
    logfiles, logf = tl_output.open_all_logfiles(args, args.output)
    for p in procs:
        ret = p[0].wait()
        if ret:
            sys.exit("Subprocess toplev failed %d" % ret)
        tl_output.catrmoutput(p[1], logf, logfiles, args.keep)
    ret = 0
    if sums:
        cmd = [sys.executable, exe_dir() + "/interval-merge.py"] + sums
        if not args.quiet:
            print(" ".join(cmd))
        inp = subprocess.Popen(cmd, stdout=subprocess.PIPE)
        outfn = "toplevm%d" % os.getpid()
        output_to_tmp(targ, outfn)
        if args.xlsx:
            del_arg_val(targ, "--xlsx")
            targ.insert(1, "--set-xlsx")
        if args.perf_output:
            del_arg_val(targ, "--perf-output")
        if args.valcsv:
            del_arg_val(targ, "--valcsv")
        update_arg(targ, "--import", "=", "/dev/stdin")
        targ.insert(1, "--no-output")
        if args.json:
            targ.insert(1, "--no-json-header")
        else:
            targ.insert(1, "--no-csv-header")
        if not args.quiet:
            print(" ".join(targ))
        outp = subprocess.Popen(targ, stdin=inp.stdout)
        ret = inp.wait()
        if ret:
            sys.exit("interval-merge failed")
        ret = outp.wait()
        if ret:
            sys.exit("summary toplev failed")
        tl_output.catrmoutput(outfn, logf, logfiles, args.keep)
        if not args.keep:
            for j in sums:
                os.remove(j)
    open_output_files()
    merge_files(valfns, args.valcsv, args)
    merge_files(pofns, args.perf_output, args)
    if args.xlsx:
        ret = do_xlsx(env)
    # XXX graph
    return ret

if args.idle_threshold:
    idle_threshold = args.idle_threshold / 100.
elif args.csv or args.xlsx or args.set_xlsx: # not for args.graph
    idle_threshold = 0  # avoid breaking programs that rely on the CSV output
else:
    idle_threshold = 0.05

if args.exclusive and args.pinned:
    sys.exit("--exclusive and --pinned cannot be combined")

event_nocheck = args.import_ or args.no_check

feat = PerfFeatures(args)
pversion = ocperf.PerfVersion()

def gen_cpu_name(cpu):
    if cpu == "simple":
        return event_download.get_cpustr()
    for j in known_cpus:
        if cpu == j[0]:
            if isinstance(j[1][0], tuple):
                return "GenuineIntel-6-%02X-%d" % j[1][0]
            else:
                if j[1][0] in eventlist_alias:
                    return eventlist_alias[j[1][0]]
                return "GenuineIntel-6-%02X" % j[1][0]
    sys.exit("Unknown cpu %s" % cpu)
    return None

if args.tune:
    for t in args.tune:
        exec(t)

env = tl_cpu.Env()

if args.force_cpu:
    env.forcecpu = args.force_cpu
    cpuname = gen_cpu_name(args.force_cpu)
    if not os.getenv("EVENTMAP"):
        os.environ["EVENTMAP"] = cpuname
    if not os.getenv("UNCORE"):
        os.environ["UNCORE"] = cpuname
if args.force_topology:
    if not os.getenv("TOPOLOGY"):
        os.environ["TOPOLOGY"] = args.force_topology
        ocperf.topology = None # force reread
if args.force_cpuinfo:
    env.cpuinfo = args.force_cpuinfo
if args.force_hypervisor:
    env.hypervisor = True

if args.parallel:
    if not args.import_:
        sys.exit("--parallel requires --import")
    if args.import_.endswith(".xz") or args.import_.endswith(".gz"):
        sys.exit("Uncompress input file first") # XXX
    if args.perf_summary:
        sys.exit("--parallel does not support --perf-summary") # XXX
    if args.subset:
        # XXX support sample
        sys.exit("--parallel does not support --subset")
    if args.json and multi_output() and not args.split_output:
        sys.exit("--parallel does not support multi-output --json without --split-output")
    if args.graph:
        sys.exit("--parallel does not support --graph") # XXX
    if args.pjobs == 0:
        import multiprocessing
        args.pjobs = multiprocessing.cpu_count()
    sys.exit(run_parallel(args, env))

rest = [x for x in rest if x != "--"]

if args.version:
    print("toplev")
    sys.exit(0)

if args.cpu:
    rest = ["--cpu", args.cpu] + rest
if args.pid:
    rest = ["--pid", args.pid] + rest
if args.csv and len(args.csv) != 1:
    sys.exit("--csv/-x argument can be only a single character")

if args.xlsx:
    init_xlsx(args)
if args.set_xlsx:
    set_xlsx(args)

open_output_files()

if args.perf_summary:
    try:
        args.perf_summary = flex_open_w(args.perf_summary)
    except IOError as e:
        sys.exit("Cannot open perf summary file %s: %s" % (args.perf_summary, e))
    # XXX force no_uncore because the resulting file cannot be imported otherwise?

if args.all:
    args.tsx = True
    args.power = True
    args.sw = True
    args.metrics = True
    args.frequency = True
    args.level = 6

if args.graph:
    if not args.interval:
        args.interval = 100
    extra = ""
    if args.title:
        title = args.title
    else:
        title = "cpu %s" % (args.graph_cpu if args.graph_cpu else 0)
    extra += '--title "' + title + '" '
    if args.split_output:
        sys.exit("--split-output not allowed with --graph")
    if args.output:
        extra += '--output "' + args.output + '" '
    if args.graph_cpu:
        extra += "--cpu " + args.graph_cpu + " "
    args.csv = ','
    cmd = "%s %s/tl-barplot.py %s /dev/stdin" % (sys.executable, exe_dir(), extra)
    if not args.quiet:
        print(cmd)
    graphp = subprocess.Popen(cmd, shell=True, stdin=subprocess.PIPE, **popentext)
    args.output = graphp.stdin

if args.sample_repeat:
    args.run_sample = True

if args.handle_errata:
    args.ignore_errata = False

ring_filter = ""
if args.kernel:
    ring_filter = 'k'
if args.user:
    ring_filter = 'u'
if args.user and args.kernel:
    ring_filter = None

MAX_ERROR = 0.05

def check_ratio(l):
    if args.verbose:
        return True
    return 0 - MAX_ERROR < l < 1 + MAX_ERROR

cpu = tl_cpu.CPU(known_cpus, nocheck=event_nocheck, env=env)

<<<<<<< HEAD
if args.show_cpu:
    print("%s %s %s" % (cpu.true_name, cpu.pmu_name, cpu.name))
    sys.exit(0)
=======
# XXX FORCECPU
if not args.force_cpu and cpu.model in eventlist_alias:
    r = eventlist_alias[cpu.model]
    if not os.getenv("EVENTMAP"):
        os.setenv("EVENTMAP", r)
    if not os.getenv("UNCORE"):
        os.setenv("UNCORE", r)

ectx.emap = ocperf.find_emap()
if not ectx.emap:
    sys.exit("Unknown CPU or CPU event map not found.")
>>>>>>> c360f386

if cpu.pmu_name and cpu.pmu_name.startswith("generic") and not args.quiet:
    print("warning: kernel is in architectural mode and might mismeasure events", file=sys.stderr)
    print("Consider a kernel update. See https://github.com/andikleen/pmu-tools/wiki/toplev-kernel-support", file=sys.stderr)

if args.xlsx and not forced_per_socket and cpu.sockets == 1:
    args.per_socket = False
if args.xlsx and not forced_per_core and cpu.threads == 1:
    args.per_core = False

if cpu.hypervisor:
    feat.max_precise = 0
    feat.has_max_precise = True
    feat.supports_ocr = False

if not pversion.has_uncore_expansion:
    # XXX reenable power
    args.no_uncore = True

if cpu.hypervisor or args.no_uncore:
    feat.supports_power = False

def print_perf(r):
    if not (args.perf or args.print):
        return
    l = ["'" + x + "'" if x.find("{") >= 0 else x for x in r]
    l = [x.replace(";", "\\;") for x in l]
    i = l.index('--log-fd')
    del l[i:i+2]
    print(" ".join(l))
    sys.stdout.flush()

def gen_script(r):
    print("#!/bin/sh")
    print("# Generated from 'toplev " + " ".join(sys.argv) + " for CPU " + cpu.cpu)
    print("# Show output with toplev.py " +
          " ".join([x for x in sys.argv if x != "--gen-script"]) +
          " --import toplev_perf%s --force-cpuinfo toplev_cpuinfo --force-topology toplev_topology --force-cpu " % (
                ".data" if args.script_record else ".csv") + cpu.cpu)
    print("# print until Ctrl-C or run with command on command line (e.g. -a -I 1000 sleep 10)")
    print("# override output file names with OUT=... script (default toplev_...)")
    if not args.script_record:
        print("# enable compression with POSTFIX=.xz script")
    print("OUT=${OUT:-toplev}")
    print("PERF=${PERF:-%s}" % perf)
    print("find /sys/devices > ${OUT}_topology")
    print("cat /proc/cpuinfo > ${OUT}_cpuinfo")
    r[0] = "$PERF"
    i = r.index('--log-fd')
    r[i] = "-o"
    if args.script_record:
        r[i + 1] = "${OUT}_perf.data"
        i = r.index("stat")
        r[i] = "stat record --quiet"
    else:
        r[i + 1] = "${OUT}_perf.csv${POSTFIX}"
    i = r.index('-x;')
    if args.script_record:
        del r[i]
    else:
        r[i] = '-x\\;'
    i = r.index('-e')
    r[i+1] = "'" + r[i+1] + "'"
    print(" ".join(r + ['"$@"']))

class PerfRun(object):
    """Control a perf subprocess."""
    def __init__(self):
        self.skip_to_next_ts = False
        self.end_seek_offset = None
        self.sample_prob = None
        self.skip_line = False
        self.perf = None

    def handle_inputsubset(self, f, iss):
        m = re.match(r'(\d+)-?(\d+)?$', iss)
        if m:
            off = int(m.group(1))
            f.seek(off)
            if m.group(2):
                self.end_seek_offset = int(m.group(2))
            if off:
                self.skip_to_next_ts = True
                self.skip_line = True
            return
        m = re.match(r'(\d+)/([0-9.]+)%(-)?$', iss)
        if m:
            f.seek(0, 2)
            size = f.tell()
            chunk = int(size * (float(m.group(2)) / 100.))
            nth = int(m.group(1))
            if (nth+1)*chunk > size:
                sys.exit("--subset %s out of range" % iss)
            f.seek(chunk * nth)
            if m.group(3) is None:
                self.end_seek_offset = chunk * (1+nth)
            if chunk * nth != 0:
                self.skip_to_next_ts = True
                self.skip_line = True
            return
        m = re.match('sample:([0-9.]+)%?$', iss)
        if m:
            self.sample_prob = float(m.group(1)) / 100.
            self.random = random.Random()
            s = os.getenv("TLSEED")
            if s:
                self.random.seed(int(s))
            self.sampling = False
            return
        sys.exit("Unparseable --subset %s" % iss)

    def skip_input(self):
        if self.skip_to_next_ts:
            return True
        if self.sample_prob:
            return not self.sampling
        return False

    def skip_first_line(self):
        if self.skip_line:
            self.skip_line = False
            return True
        return False

    def next_timestamp(self):
        if self.end_seek_offset:
            off = self.inputf.tell()
            if self.end_seek_offset <= off:
                return True
        self.skip_to_next_ts = False
        if self.sample_prob:
            r = self.random.random()
            self.sampling = r < self.sample_prob
        return False

    def execute(self, r):
        if args.import_:
            if args.script_record:
                self.perf = subprocess.Popen([perf, "stat", "report", "-x;", "-i", args.import_],
                                             stderr=subprocess.PIPE, **popentext)
                return self.perf.stderr
            self.perf = None
            try:
                f = flex_open_r(args.import_)
            except IOError as e:
                sys.exit("Cannot open file %s: %s" % (args.import_, e))
            if args.subset:
                try:
                    self.handle_inputsubset(f, args.subset)
                except OSError:
                    sys.exit("--subset not supported on compressed files. Uncompress them first.")
                except io.UnsupportedOperation:
                    sys.exit("--subset not supported on compressed files. Uncompress them first.")
            self.inputf = f
            return f

        if args.gen_script:
            gen_script(r)
            sys.exit(0)

        outp, inp = pty.openpty()
        if 'set_inheritable' in os.__dict__:
            os.set_inheritable(inp, 1)
        n = r.index("--log-fd")
        r[n + 1] = "%d" % (inp)
        print_perf(r)
        if args.print:
            sys.exit(0)
        self.perf = subprocess.Popen(r, close_fds=False)
        os.close(inp)
        return os.fdopen(outp, 'r')

    def wait(self):
        ret = 0
        if self.perf:
            ret = self.perf.wait()
            self.perf = None
        return ret

    def __del__(self):
        if self.perf:
            self.perf.kill()

def separator(x):
    if x.startswith("cpu"):
        return ""
    return ":"

def add_filter_event(e):
    if "/" in e and not e.startswith("cpu"):
        return e
    if e == "dummy" or e == "emulation-faults" or e == "duration_time":
        return e
    if ":" in e:
        s = ""
    else:
        s = separator(e)
    if not e.endswith(s + ring_filter):
        return e + s + ring_filter
    return e

def add_filter(s):
    if ring_filter:
        s = list(map(add_filter_event, s))
    return s

def initialize_event(name, i, e):
    if "." in name or "_" in name and name not in non_json_events:
        ectx.emap.update_event(e.output(noname=True), e)
        if (e.counter not in cpu.standard_counters and not name.startswith("UNC_")):
            if e.counter.startswith("Fixed"):
                ectx.limited_counters[i] = int(e.counter.split()[2]) + FIXED_BASE
                ectx.fixed_events.add(i)
            else:
                # for now use the first counter only to simplify
                # the assignment. This is sufficient for current
                # CPUs
                ectx.limited_counters[i] = int(e.counter.split(",")[0])
            ectx.limited_set.add(i)
        if e.name.upper() in ectx.constraint_fixes:
            e.counter = ectx.constraint_fixes[e.name.upper()]
        if e.counter == cpu.limit4_counters:
            ectx.limit4_events.add(i)
        if e.errata:
            if e.errata not in ectx.errata_whitelist:
                ectx.errata_events[name] = e.errata
            else:
                ectx.errata_warn_events[name] = e.errata
        if ('pebs' in e.__dict__ and e.pebs == 2) or name.startswith("FRONTEND_"):
            ectx.require_pebs_events.add(name)
    else:
        non_json_events.add(i)
    if not i.startswith("cpu/") and i not in ectx.fixed_events:
        if not i.startswith("uncore"):
            valid_events.add_event(i)
        if i.startswith("msr/"):
            ectx.sched_ignore_events.add(i)
        else:
            ectx.outgroup_events.add(add_filter_event(i))

def raw_event(i, name="", period=False, nopebs=True, initialize=False):
    e = None
    orig_i = i
    if "." in i or "_" in i and i not in non_json_events:
        if re.match(r'^(OCR|OFFCORE_RESPONSE).*', i) and not feat.supports_ocr:
            if not args.quiet:
                print("%s not supported in guest" % i, file=sys.stderr)
            return "dummy"
        if not cpu.ht:
            i = i.replace(":percore", "")
        extramsg = []
        e = ectx.emap.getevent(i, nocheck=event_nocheck, extramsg=extramsg)
        if e is None:
            if i not in ectx.notfound_cache:
                ectx.notfound_cache[i] = extramsg[0]
                print("%s %s" % (i, extramsg[0]), file=sys.stderr)
            return "dummy"
        if re.match("^[0-9]", name):
            name = "T" + name
        if args.filterquals:
            e.filter_qual()
        if nopebs and 'extra' in e.__dict__:
            e.extra = e.extra.replace("p", "")
        i = e.output(noname=True, name=name, period=period, noexplode=True)
    if initialize:
        initialize_event(orig_i, i, e)
    return i

# generate list of converted raw events from events string
def raw_events(evlist, initialize=False):
    return [raw_event(x, initialize=initialize) for x in evlist]

def mark_fixed(s):
    r = raw_event(s)
    if r in ectx.fixed_events:
        return "%s[F]" % s
    return s

def pwrap(s, linelen=70, indent=""):
    print(indent +
          ("\n" + indent).join(
              textwrap.wrap(s, linelen, break_long_words=False)),
          file=sys.stderr)

def pwrap_not_quiet(s, linelen=70, indent=""):
    if not args.quiet:
        pwrap(s, linelen, indent)

def perf_args(evstr, rest):
    add = []
    if args.interval:
        add += ['-I', str(args.interval)]
    return [perf, "stat", "-x;", "--log-fd", "X"] + add + ["-e", evstr] + rest

def setup_perf(evstr, rest):
    prun = PerfRun()
    inf = prun.execute(perf_args(evstr, rest))
    return inf, prun

class Stat(object):
    def __init__(self):
        self.total = 0
        self.errors = Counter()

def print_not(a, count, msg, j):
    print(("%s %s %s %.2f%% in %d measurements"
                % (ectx.emap.getperf(j), j, msg,
                    100.0 * (float(count) / float(a.total)),
                    a.total)),
                file=sys.stderr)

# XXX need to get real ratios from perf
def print_account(ad):
    total = Counter()
    for j in ad:
        a = ad[j]
        for e in a.errors:
            if args.stats:
                print_not(a, a.errors[e], e, j)
            total[e] += 1
    if sum(total.values()) > 0 and not args.quiet:
        print(", ".join(["%d events %s" % (num, e) for e, num in total.items()]),
                file=sys.stderr)

class ValidEvents(object):
    def update(self):
        self.string = "|".join(self.valid_events)

    def __init__(self):
        self.valid_events = [r"cpu/.*?/", "uncore.*?/.*?/", "ref-cycles", "power.*",
                             r"msr.*", "emulation-faults",
                             r"r[0-9a-fA-F]+", "cycles", "instructions", "dummy",
                             "slots", r"topdown-(fe-bound|be-bound|retiring|bad-spec)"]
        self.update()

    def add_event(self, ev):
        if re.match(self.string, ev):
            return
        # add first to overwrite more generic regexprs list r...
        self.valid_events.insert(0, ev)
        self.update()

valid_events = ValidEvents()

def is_event(l, n):
    if len(l) <= n:
        return False
    # use static string to make regexpr caching work
    return re.match(valid_events.string, l[n])

def is_number(n):
    return re.match(r'\d+', n) is not None

def set_interval(env, d, interval):
    env['interval-ns'] = d * 1e9
    env['interval-ms'] = d * 1e3
    env['interval-s'] = d
    env['interval'] = interval

def key_to_coreid(k):
    x = cpu.cputocore[int(k)]
    return x[0] * 1000 + x[1]

def key_to_socketid(k):
    return cpu.cputocore[int(k)][0]

def core_fmt(core):
    if cpu.sockets > 1:
        return "S%d-C%d" % (core / 1000, core % 1000,)
    return "C%d" % (core % 1000,)

def socket_fmt(j):
    return "S%d" % cpu.cputocore[j][0]

def thread_fmt(j):
    return core_fmt(key_to_coreid(j)) + ("-T%d" % cpu.cputothread[int(j)])

def display_core(cpunum, ignore_thread=False):
    for match in args.core.split(","):
        m = re.match(r'(?P<socket>S\d+)?-?(?P<core>C\d+)?-?(?P<thread>T\d+)?', match, re.I)
        if not m:
            sys.exit("Bad core match %s" % match)

        def matching(name, mapping):
            return mapping[cpunum] == int(m.group(name)[1:])
        if m.group('socket') and not matching('socket', cpu.cputosocket):
            continue
        if m.group('core') and cpu.cputocore[cpunum][1] != int(m.group('core')[1:]):
            continue
        if not ignore_thread and m.group('thread') and not matching('thread', cpu.cputothread):
            continue
        return True
    return False

OUTPUT_CORE_THREAD = 0
OUTPUT_CORE = 1
OUTPUT_THREAD = 2
OUTPUT_SOCKET = 3
OUTPUT_GLOBAL = 4

def display_keys(runner, keys, mode):
    if mode == OUTPUT_GLOBAL:
        return ("",)
    if len(keys) > 1 and smt_mode:
        if mode == OUTPUT_SOCKET:
            all_cpus = list(set(map(socket_fmt, runner.allowed_threads)))
        else:
            cores = [key_to_coreid(x) for x in keys if int(x) in runner.allowed_threads]
            if mode != OUTPUT_CORE:
                threads = list(map(thread_fmt, runner.allowed_threads))
            else:
                threads = []
            all_cpus = list(set(map(core_fmt, cores))) + threads
    else:
        all_cpus = list(keys)
    if any(map(package_node, runner.olist)):
        all_cpus += ["S%d" % x for x in range(cpu.sockets)]
    return all_cpus

def verify_rev(rev, cpus):
    for k in cpus:
        for ind, o in enumerate(rev[k]):
            assert o == rev[cpus[0]][ind]
        assert len(rev[k]) == len(rev[cpus[0]])

IDLE_MARKER_THRESHOLD = 0.05

def find_idle_keys(res, rev, idle_thresh):
    cycles = { k: max([0] + [val for val, ev in zip(res[k], rev[k])
                    if ev in ("cycles", "cpu/event=0x3c,umask=0x0,any=1/")])
               for k in res.keys() }
    if not cycles:
        return set()
    max_cycles = max(cycles.values())
    return {k for k in cycles.keys() if cycles[k] < max_cycles * idle_thresh}

def is_idle(cpus, idle_keys):
    return all([("%d" % c) in idle_keys for c in cpus])

def idle_core(core, idle_keys):
    return is_idle(cpu.coreids[core], idle_keys)

def idle_socket(socket, idle_keys):
    return is_idle(cpu.sockettocpus[socket], idle_keys)

# from https://stackoverflow.com/questions/4836710/does-python-have-a-built-in-function-for-string-natural-sort
def num_key(s):
    return [int(t) if t.isdigit() else t for t in re.split(r'(\d+)', s)]

def print_keys(runner, res, rev, valstats, out, interval, env, mode):
    def filtered(j):
        return j != "" and is_number(j) and int(j) not in runner.allowed_threads

    idle_keys = find_idle_keys(res, rev, runner.idle_threshold)
    idle_mark_keys = find_idle_keys(res, rev, IDLE_MARKER_THRESHOLD)
    printer = runner.printer
    hidden_keys = set()
    stat = runner.stat
    keys = sorted(res.keys(), key=num_key)
    out.set_cpus(display_keys(runner, keys, mode))
    runner.printer.numprint = 0
    if smt_mode:
        printed_cores = set()
        printed_sockets = set()
        for j in list(keys):
            if j != "" and int(j) not in cpu.cputocore:
                warn_once("Warning: input cpu %s not in cpuinfo." % j)
                del res[j]
        keys = sorted(res.keys(), key=num_key)
        for j in keys:
            if filtered(j):
                continue
            sid = key_to_socketid(j)
            core = key_to_coreid(j)
            if mode == OUTPUT_CORE and core in printed_cores:
                continue
            if mode == OUTPUT_SOCKET and sid in printed_sockets:
                continue
            if j in idle_keys:
                hidden_keys.add(j)
                continue

            runner.reset_thresh()

            if mode == OUTPUT_GLOBAL:
                cpus = keys
            elif mode == OUTPUT_SOCKET:
                cpus = [x for x in keys if key_to_socketid(x) == sid and not filtered(x)]
            else:
                cpus = [x for x in keys if key_to_coreid(x) == core and not filtered(x)]
            combined_res = list(zip(*[res[x] for x in cpus]))
            combined_st = [combine_valstat(z)
                  for z in zip(*[valstats[x] for x in cpus])]
            env['num_merged'] = len(cpus)

            if mode in (OUTPUT_CORE,OUTPUT_SOCKET,OUTPUT_GLOBAL):
                merged_res = combined_res
                merged_st = combined_st
            else:
                merged_res = res[j]
                merged_st = valstats[j]

            # may need to repeat to get stable threshold values
            # in case of mutual dependencies between SMT and non SMT
            # but don't loop forever (?)
            used_stat = stat
            for _ in range(3):
                changed = runner.compute(merged_res, rev[j], merged_st, env, thread_node, used_stat)
                if core not in printed_cores:
                    verify_rev(rev, cpus)
                    changed += runner.compute(combined_res, rev[cpus[0]], combined_st, env, core_node, used_stat)
                if changed == 0:
                    break
                used_stat = None

            # find bottleneck
            bn = find_bn(runner.olist, not_package_node)

            if mode == OUTPUT_GLOBAL:
                printer.print_res(runner.olist, out, interval, "", not_package_node, bn)
                break
            if mode == OUTPUT_SOCKET:
                printer.print_res(runner.olist, out, interval, socket_fmt(int(j)),
                                  not_package_node, bn, idle_socket(sid, idle_mark_keys))
                printed_sockets.add(sid)
                continue
            if mode == OUTPUT_THREAD:
                runner.compute(res[j], rev[j], valstats[j], env, package_node, stat)
                printer.print_res(runner.olist, out, interval, thread_fmt(int(j)), any_node,
                                  bn, j in idle_mark_keys)
                continue

            # per core or mixed core/thread mode

            # print the SMT aware nodes
            if core not in printed_cores:
                printer.print_res(runner.olist, out, interval, core_fmt(core), core_node, bn,
                        idle_core(core, idle_mark_keys))
                printed_cores.add(core)

            # print the non SMT nodes
            if mode == OUTPUT_CORE:
                fmt = core_fmt(core)
                idle = idle_core(core, idle_mark_keys)
            else:
                fmt = thread_fmt(int(j))
                idle = j in idle_mark_keys
            printer.print_res(runner.olist, out, interval, fmt, thread_node, bn, idle)
    elif mode != OUTPUT_GLOBAL:
        env['num_merged'] = 1
        for j in keys:
            if filtered(j):
                continue
            if j in idle_keys:
                hidden_keys.add(j)
                continue
            runner.reset_thresh()
            runner.compute(res[j], rev[j], valstats[j], env, not_package_node, stat)
            bn = find_bn(runner.olist, not_package_node)
            printer.print_res(runner.olist, out, interval, j, not_package_node, bn, j in idle_mark_keys)
    if mode == OUTPUT_GLOBAL:
        env['num_merged'] = 1
        cpus = [x for x in keys if not filtered(x)]
        if cpus:
            combined_res = [sum([res[j][i] for j in cpus])
                            for i in range(len(res[cpus[0]]))]
            combined_st = [combine_valstat([valstats[j][i] for j in cpus])
                           for i in range(len(valstats[cpus[0]]))]
            if smt_mode:
                nodeselect = package_node
            else:
                nodeselect = any_node
            runner.reset_thresh()
            runner.compute(combined_res, rev[cpus[0]] if len(cpus) > 0 else [],
                           combined_st, env, nodeselect, stat)
            printer.print_res(runner.olist, out, interval, "all", nodeselect, None, False)
    elif mode != OUTPUT_THREAD:
        packages = set()
        for j in keys:
            if j == "":
                continue
            if is_number(j):
                if filtered(j):
                    continue
                p_id = cpu.cputosocket[int(j)]
                if p_id in packages:
                    continue
                packages.add(p_id)
                jname = "S%d" % p_id
            else:
                jname = j
            if j in idle_keys:
                hidden_keys.add(j)
                continue
            runner.reset_thresh()
            runner.compute(res[j], rev[j], valstats[j], env, package_node, stat)
            printer.print_res(runner.olist, out, interval, jname, package_node, None, j in idle_mark_keys)
    # no bottlenecks from package nodes for now
    out.flush()
    stat.referenced_check(res, runner.sched.evnum)
    stat.compute_errors()
    runner.idle_keys |= hidden_keys
    if runner.printer.numprint == 0 and not args.quiet and runner.olist:
        print("No node crossed threshold", file=sys.stderr)

def print_and_split_keys(runner, res, rev, valstats, out, interval, env):
    if multi_output():
        if args.per_thread:
            out.remark("Per thread")
            out.reset("thread")
            print_keys(runner, res, rev, valstats, out, interval, env, OUTPUT_THREAD)
        if args.per_core:
            out.remark("Per core")
            out.reset("core")
            print_keys(runner, res, rev, valstats, out, interval, env, OUTPUT_CORE)
        if args.per_socket:
            out.remark("Per socket")
            out.reset("socket")
            print_keys(runner, res, rev, valstats, out, interval, env, OUTPUT_SOCKET)
        if args.global_:
            out.remark("Global")
            out.reset("global")
            print_keys(runner, res, rev, valstats, out, interval, env, OUTPUT_GLOBAL)
    else:
        if args.split_output:
            sys.exit("--split-output needs --per-thread / --global / --per-socket / --per-core")
        mode = OUTPUT_CORE_THREAD
        if args.per_thread:
            mode = OUTPUT_THREAD
        elif args.per_core:
            mode = OUTPUT_CORE
        elif args.per_socket:
            mode = OUTPUT_SOCKET
        elif args.global_:
            mode = OUTPUT_GLOBAL
        print_keys(runner, res, rev, valstats, out, interval, env, mode)

def print_and_sum_keys(runner, res, rev, valstats, out, interval, env):
    if res and all([sum(res[k]) == 0.0 for k in res.keys()]) and cpu.cpu == cpu.realcpu:
        sys.exit("All measured values 0. perf broken?")
    if args.interval and interval is None:
        interval = float('nan')
    if runner.summary:
        runner.summary.add(res, rev, valstats, env)
    if not args.no_output:
        print_and_split_keys(runner, res, rev, valstats, out, interval, env)

def print_summary(runner, out):
    if args.perf_summary:
        p = runner.summary_perf
        for sv in zip_longest(*p.values()):
            for ind, title in enumerate(p.keys()):
                r = sv[ind]
                l = []
                if args.interval:
                    l.append("\tSUMMARY")
                if full_system:
                    l.append(("CPU" + title) if re.match(r'\d+$', title) else title)
                if output_numcpus:
                    l.append("0") # XXX
                if r is None:
                    continue
                if is_number(title):
                    cpunum = int(title)
                    if (r[2].startswith("uncore") or r[2].startswith("power")) and (
                            cpunum != cpu.sockettocpus[cpu.cputosocket[cpunum]][0]):
                        continue
                    if r[2].startswith("duration_time") and cpunum != 0 and not args.cpu and not args.core:
                        continue
                args.perf_summary.write(";".join(l + ["%f" % r[0], r[1],
                                                      r[2], "%f" % r[3],
                                                      "%.2f" % r[4], "", ""]) + "\n")

    if not args.summary:
        return
    print_and_split_keys(runner, runner.summary.res, runner.summary.rev,
                         runner.summary.valstats, out,
                         float('nan'), runner.summary.env)

def is_outgroup(x):
    return set(x) - ectx.outgroup_events == set()

class SaveContext(object):
    """Save (some) environment context, in this case stdin seek offset to make < file work
       when we reexecute the workload multiple times."""
    def __init__(self):
        try:
            self.startoffset = sys.stdin.tell()
        except OSError:
            self.startoffset = None
        except IOError:
            self.startoffset = None

    def restore(self):
        if self.startoffset is not None:
            sys.stdin.seek(self.startoffset)

def execute_no_multiplex(runner, out, rest):
    results = []
    groups = [g.evnum for g in runner.sched.evgroups]
    num_runs = len(groups) - sum([g.outgroup for g in runner.sched.evgroups])
    outg = []
    n = 0
    ctx = SaveContext()
    resoff = Counter()
    # runs could be further reduced by tweaking
    # the scheduler to avoid any duplicated events
    for g, gg in zip(groups, runner.sched.evgroups):
        if gg.outgroup:
            outg.append(g)
            continue
        print("RUN #%d of %d: %s" % (n, num_runs, " ".join([quote(o.name) for o in gg.objl])))
        lresults = results if n == 0 else []
        res = None
        for ret, res, rev, interval, valstats, env in do_execute(runner, outg + [g], out, rest, resoff):
            lresults.append([ret, res, rev, interval, valstats, env])
        if res:
            for t in res.keys():
                resoff[t] += len(res[t])
        if n > 0:
            if len(lresults) > len(results):
                print("different number of intervals on rerun. Workload run time not stable?", file=sys.stderr)
                while len(lresults) > len(results):
                    lresults.pop()
            # XXX handle results > lresults
            for r, lr in zip(results, lresults):
                r[0] = lr[0]
                for j in (1, 2, 4, 5):
                    diff = len(results[0][j]) - len(lr[j])
                    if diff:
                        warn("%s perf output values on rerun [%d difference(s)] %s %s" %
                                ("missing" if diff > 0 else "too few", diff, r[1],
                                (("at %f" % lr[3]) if lr[3] else "")))
                    append_dict(r[j], lr[j])
        ctx.restore()
        outg = []
        n += 1
    assert num_runs == n
    for ret, res, rev, interval, valstats, env in results:
        print_and_sum_keys(runner, res, rev, valstats, out, interval, env)
    return ret

def execute(runner, out, rest):
    events = [x.evnum for x in runner.sched.evgroups if len(x.evnum) > 0]
    ctx = SaveContext()
    for ret, res, rev, interval, valstats, env in do_execute(runner, events, out, rest):
        print_and_sum_keys(runner, res, rev, valstats, out, interval, env)
    ctx.restore()
    return ret

def find_group(num):
    groups = runner.sched.evgroups
    g = groups[bisect.bisect_right(groups, GroupCmp(num)) - 1]
    assert g.base <= num < g.base + len(g.evnum)
    return g

def dump_raw(interval, title, event, val, index, stddev, multiplex):
    ename = event_rmap(event)
    g = find_group(index)
    nodes = " ".join(sorted([o.name.replace(" ", "_") for o in g.objl if event in o.evnum]))
    if args.raw:
        print("raw", title, "event", event, "val", val, "ename", ename, "index",
                index, "group", g.num, "nodes", nodes)
    if args.valcsv:
        runner.valcsv.writerow((interval, title, g.num, ename, val, event, index,
                                stddev, multiplex, nodes))
def group_join(events):
    e = ""
    last = None
    sep = ""
    for j in events:
        e += sep
        # add dummy event to separate identical events to avoid merging
        # in perf stat
        if last == j[0] and sep:
            e += "emulation-faults,"
        e += event_group(j)
        sep = ","
        last = j[-1]
    return e

def update_perf_summary(runner, off, title, val, event, unit, multiplex):
    if title not in runner.summary_perf:
        runner.summary_perf[title] = []
    if len(runner.summary_perf[title]) <= off:
        runner.summary_perf[title].append([val, unit, event, 0, multiplex])
    else:
        r = runner.summary_perf[title][off]
        r[0] += val
        assert r[1] == unit
        assert r[2] == event or event == "dummy"
        r[3] = min(r[3], multiplex)

def do_execute(runner, events, out, rest, resoff = Counter()):
    res = defaultdict(list)
    rev = defaultdict(list)
    valstats = defaultdict(list)
    env = dict()
    evstr = group_join(events)
    flat_events = flatten(events)
    account = defaultdict(Stat)
    inf, prun = setup_perf(evstr, rest)
    prev_interval = 0.0
    interval = None
    interval_dur = 0.0
    if not args.import_ and not args.interval:
        start = time.time()
    while True:
        try:
            l = inf.readline()
            origl = l
            if not l:
                break

            # some perf versions break CSV output lines incorrectly for power events
            if l.endswith("Joules"):
                l2 = inf.readline()
                l = l + l2.strip()
            if l.startswith("#") or l.strip() == "":
                continue
        except OSError:
            # handle pty EIO
            break
        except IOError:
            break
        except KeyboardInterrupt:
            continue
        if re.match(r'^(Timestamp|Value|Location)', l):
            # header generated by toplev in import mode. ignore.
            continue
        if prun.skip_first_line():
            continue
        if args.interval:
            m = re.match(r"\s+([0-9.]{9,}|SUMMARY);(.*)", l)
            if m:
                interval = float(m.group(1)) if m.group(1) != "SUMMARY" else 0.0
                l = m.group(2)
                if interval != prev_interval:
                    # skip the first because we can't tell when it started
                    if prev_interval != 0.0 and prun.next_timestamp():
                        interval_dur = interval - prev_interval
                        interval = prev_interval
                        break
                    if res:
                        interval_dur = interval - prev_interval
                        set_interval(env, interval_dur, prev_interval)
                        yield 0, res, rev, prev_interval, valstats, env
                        res = defaultdict(list)
                        rev = defaultdict(list)
                        valstats = defaultdict(list)
                    prev_interval = interval
                    start = interval
            elif not l[:1].isspace():
                # these are likely bogus summary lines printed by v5.8 perf stat
                # just ignore
                continue

        if prun.skip_input():
            continue
        if args.perf_output:
            args.perf_output.write(origl.rstrip() + "\n")

        n = l.split(";")

        # filter out the empty unit field added by 3.14
        n = [x for x in n if x not in ('', 'Joules', 'ns')]

        # timestamp is already removed
        # -a --per-socket socket,numcpus,count,event,...
        # -a --per-core core,numcpus,count,event,...
        # -a -A cpu,count,event,...
        # count,event,...
        if is_event(n, 1):
            title, count, event, off = "", n[0], n[1], 2
        elif is_event(n, 3):
            title, count, event, off = n[0], n[2], n[3], 4
        elif is_event(n, 2):
            title, count, event, off = n[0], n[1], n[2], 3
        else:
            warn("unparseable perf output\n%s" % l.rstrip())
            continue

        # dummy event used as separator to avoid merging problems
        if event.startswith("emulation-faults"):
            continue

        title = title.replace("CPU", "")

        # code later relies on stripping ku flags
        event = remove_qual(event)

        expected_ev = remove_qual(flat_events[len(res[title])])
        if event != expected_ev:
            # XXX handle this better
            print("Event in input does not match schedule (%s vs expected %s [ind:%d/tit:%s/int:%f])." % (
                    event, expected_ev, len(res[title]), title, prev_interval),
                    file=sys.stderr)
            sys.stdout.write(l)
            if args.import_:
                sys.exit("Different arguments than original toplev?")
            sys.exit("Input corruption")

        multiplex = float('nan')
        event = event.rstrip()
        if re.match(r"\s*[0-9.]+", count):
            val = float(count)
        elif re.match(r"\s*<", count):
            account[event].errors[count.replace("<","").replace(">","")] += 1
            multiplex = 0.
            val = 0
        else:
            warn("unparseable perf count\n%s" % l.rstrip())
            continue

        # post fixes:
        # ,xxx%    -> -rXXX stddev
        stddev = 0.
        if len(n) > off and n[off].endswith("%"):
            stddev = (float(n[off].replace("%", "").replace(",", ".")) / 100.) * val
            off += 1

        # ,xxx,yyy -> multiplexing in newer perf
        if len(n) > off + 1:
            multiplex = float(n[off + 1].replace(",", "."))
            off += 2

        st = ValStat(stddev=stddev, multiplex=multiplex)

        account[event].total += 1

        def add(t):
            res[t].append(val)
            rev[t].append(event)
            valstats[t].append(st)
            if args.perf_summary:
                # XXX add unit, enabled, num-cpus
                assert len(res[t]) == len(rev[t])
                update_perf_summary(runner, resoff[t] + len(res[t]) - 1, t, val, event, "", multiplex)

        def dup_val(l):
            for j in l:
                add("%d" % j)

        # power/uncore events are only output once for every socket
        if (re.match(r'power|uncore', event) and
                is_number(title) and
                (not ((args.core or args.cpu) and not args.single_thread))):
            cpunum = int(title)
            socket = cpu.cputosocket[cpunum]
            dup_val(cpu.sockettocpus[socket])
        # per core events are only output once per core
        elif re.match(r'(S\d+-)?(D\d+-)?C\d+', title) and (smt_mode or args.no_aggr):
            m = re.match(r'(?:S(\d+)-)?(?:D(\d+)-)?C(\d+)', title)
            if m.group(2): # XXX
                warn_once("die topology not supported currently")
            socket, core = int(m.group(1)), int(m.group(3))
            dup_val(cpu.coreids[(socket, core)])
        # duration time is only output once, except with --cpu/-C (???)
        elif event.startswith("duration_time") and is_number(title) and not args.cpu and not args.core:
            dup_val(runner.allowed_threads)
        else:
            add(title)

        if args.raw or args.valcsv:
            dump_raw(interval if args.interval else "",
                     title,
                     event,
                     val,
                     len(res[title]) - 1,
                     stddev, multiplex)

    inf.close()
    if not args.import_ and not args.interval:
        set_interval(env, time.time() - start, start)
    elif args.interval:
        set_interval(env, interval_dur if interval_dur else args.interval/1000.,
                     interval if interval else float('NaN'))
    else:
        print("warning: cannot determine time duration. Per second metrics may be wrong. Use -Ixxx.",
                file=sys.stderr)
        set_interval(env, 0, 0)
    ret = prun.wait()
    print_account(account)
    yield ret, res, rev, interval, valstats, env

# dummy arithmetic type without any errors, for collecting
# the events from the model. Otherwise divisions by zero cause
# early exits
class DummyArith(object):
    def __sub__(self, o):
        return self
    def __add__(self, o):
        return self
    def __mul__(self, o):
        return self
    def __div__(self, o):
        return self
    def __truediv__(self, o):
        return self
    def __rsub__(self, o):
        return self
    def __radd__(self, o):
        return self
    def __rmul__(self, o):
        return self
    def __rdiv__(self, o):
        return self
    def __rtruediv__(self, o):
        return self
    def __lt__(self, o):
        return True
    def __eq__(self, o):
        return True
    def __ne__(self, o):
        return True
    def __ge__(self, o):
        return True
    def __gt__(self, o):
        return True
    def __or__(self, o):
        return self
    def __and__(self, o):
        return self
    def __min__(self, o):
        return self
    def __max__(self, o):
        return self

run_l1_parallel = False # disabled for now until we can fix the perf scheduler

def adjust_ev(ev, level):
    # use the programmable slots for non L1 so that level 1
    # can (mostly) run in parallel with other groups.
    # this also helps for old or non ICL kernels
    if ev == "TOPDOWN.SLOTS" and ((run_l1_parallel and level != 1) or not ectx.slots_available):
        ev = "TOPDOWN.SLOTS_P"
    return ev

def ev_collect(ev, level, obj):
    if isinstance(ev, types.LambdaType):
        return ev(lambda ev, level: ev_collect(ev, level, obj), level)
    if ev == "mux":
        return DummyArith()
    if ev.startswith("interval-"):
        if not feat.supports_duration_time:
            return DummyArith()
        ev = "duration_time"

    ev = adjust_ev(ev, level)

    key = (ev, level, obj.name)
    if key not in obj.evlevels:
        if ev == "TOPDOWN.SLOTS" or ev.startswith("PERF_METRICS."):
            ind = [x[1] == level for x in obj.evlevels]
            ins = ind.index(True) if any(ind) else 0
            obj.evlevels.insert(ins + (0 if ev == "TOPDOWN.SLOTS" else 1), key)
        else:
            obj.evlevels.append(key)
        if safe_ref(obj, 'nogroup') or ev == "duration_time":
            ectx.outgroup_events.add(ev.lower())
    return DummyArith()

def canon_event(e):
    m = re.match(r"(.*?):(.*)", e)
    if m:
        e = m.group(1)
    return e.lower()

def do_event_rmap(e):
    n = canon_event(ectx.emap.getperf(e))
    if ectx.emap.getevent(n, nocheck=event_nocheck):
        return n
    if e in non_json_events:
        return e
    debug_print("rmap: cannot find %s, using dummy" % e)
    return "dummy"

def event_rmap(e):
    if e in ectx.rmap_cache:
        return ectx.rmap_cache[e]
    n = do_event_rmap(e)
    ectx.rmap_cache[e] = n
    return n

# compare events to handle name aliases
def compare_event(aname, bname):
    a = ectx.emap.getevent(aname, nocheck=event_nocheck)
    if a is None:
        return False
    b = ectx.emap.getevent(bname, nocheck=event_nocheck)
    if b is None:
        return False
    fields = ('val','event','cmask','edge','inv')
    return map_fields(a, fields) == map_fields(b, fields)

def lookup_res(res, rev, ev, obj, env, level, referenced, cpuoff, st):
    """get measurement result, possibly wrapping in UVal"""

    ev = adjust_ev(ev, level)

    if isinstance(ev, str) and ev.startswith("interval") and feat.supports_duration_time:
        scale = { "interval-s":  1e9,
                  "interval-ns": 1,
                  "interval-ms": 1e6 }[ev]
        return lookup_res(res, rev, "duration_time", obj, env, level, referenced, cpuoff, st)/scale

    if ev in env:
        return env[ev]
    if ev == "mux":
        return min([s.multiplex for s in st])
    #
    # when the model passed in a lambda run the function for each logical cpu
    # (by resolving its EVs to only that CPU)
    # and then sum up. This is needed for the workarounds to make various
    # per thread counters at least as big as unhalted cycles.
    #
    # otherwise we always sum up.
    #
    if isinstance(ev, types.LambdaType):
        return sum([ev(lambda ev, level:
                  lookup_res(res, rev, ev, obj, env, level, referenced, off, st), level)
                  for off in range(env['num_merged'])])

    index = obj.res_map[(ev, level, obj.name)]
    referenced.add(index)
    #print((ev, level, obj.name), "->", index)
    if not args.fast:
        try:
            r = rev[index]
        except IndexError:
            warn_once("Not enough lines in perf output for rev (%d vs %d for %s) at %s" %
                    (index, len(rev), obj.name, env['interval']))
            return 0
        rmap_ev = event_rmap(r).lower()
        ev = ev.lower()
        assert (rmap_ev == canon_event(ev).replace("/k", "/") or
                compare_event(rmap_ev, ev) or
                rmap_ev == "dummy")

    try:
        vv = res[index]
    except IndexError:
        warn_once("Not enough lines in perf output for res (%d vs %d for %s) at %s" %
                (index, len(res), obj.name, env['interval']))
        return 0.0
    if isinstance(vv, tuple):
        if cpuoff == -1:
            vv = sum(vv)
        else:
            try:
                vv = vv[cpuoff]
            except IndexError:
                warn_once("warning: Partial CPU thread data from perf for %s" %
                        obj.name)
                return 0.0
    if st[index].stddev or st[index].multiplex != 100.0:
        return UVal(name=ev, value=vv, stddev=st[index].stddev, mux=st[index].multiplex)
    return vv

class BadEvent(Exception):
    def __init__(self, name):
        super(Exception, self).__init__()
        self.event = name

# XXX check for errata
def sample_event(e):
    ev = ectx.emap.getevent(e, nocheck=event_nocheck)
    if not ev:
        raise BadEvent(e)
    postfix = ring_filter
    if ev.pebs and int(ev.pebs):
        postfix = "pp"
    if postfix:
        postfix = ":" + postfix
    return ev.name + postfix

def sample_desc(s):
    try:
        return " ".join([sample_event(x) for x in s])
    except BadEvent:
        #return "Unknown sample event %s" % (e.event)
        return ""

def get_level(x):
    return x[1]

def get_levels(evlev):
    return [x[1] for x in evlev]

def get_names(evlev):
    return [x[0] for x in evlev]

def full_name(obj):
    name = obj.name
    while 'parent' in obj.__dict__ and obj.parent:
        obj = obj.parent
        name = obj.name + "." + name
    return name

def package_node(obj):
    return safe_ref(obj, 'domain') in ("Package", "SystemMetric")

def not_package_node(obj):
    return not package_node(obj)

def core_node(obj):
    return safe_ref(obj, 'domain') in ectx.core_domains

def thread_node(obj):
    if package_node(obj):
        return False
    if core_node(obj):
        return False
    return True

def any_node(obj):
    return True

def obj_domain(obj):
    return obj.domain.replace("Estimated", "est").replace("Calculated", "calc")

def metric_unit(obj):
    if has(obj, 'unit'):
        return obj.unit
    if has(obj, 'domain'):
        return obj_domain(obj).replace("SystemMetric", "SysMetric")
    return "Metric"

def obj_desc(obj, sep="\n\t"):
    desc = obj.desc[1:].replace("\n", sep)

    # by default limit to first sentence
    if not args.long_desc and "." in desc:
        desc = desc[:desc.find(".") + 1] + ".."

    return desc

# only check direct children, the rest are handled recursively
def children_over(l, obj):
    n = [o.thresh for o in l if 'parent' in o.__dict__ and o.parent == obj]
    return any(n)

def obj_desc_runtime(obj, rest, sep="\n\t"):
    # hide description if children are also printed
    if children_over(rest, obj):
        desc = ""
    else:
        desc = obj_desc(obj)
    if 'htoff' in obj.__dict__ and obj.htoff and obj.thresh and cpu.ht and not args.single_thread:
        desc += """
Warning: Hyper Threading may lead to incorrect measurements for this node.
Suggest to re-measure with HT off (run cputop.py "thread == 1" offline | sh)."""
    return desc

def node_filter(obj, default, sibmatch):
    if args.nodes:
        fname = full_name(obj)
        name = obj.name

        def _match(m):
            return (fnmatch(name, m) or
                    fnmatch(fname, m) or
                    fnmatch(fname, "*" + m))

        def match(m, checklevel=True):
            if m.endswith("^"):
                m = m[:-1]
            r = re.match("(.*)/([0-9]+)", m)
            if r:
                level = int(r.group(2))
                if checklevel and obj.level > level:
                    return False
                m = r.group(1)
            return _match(m)

        def has_siblings(j, obj):
            return j.endswith("^") and 'sibling' in obj.__dict__ and obj.sibling

        nodes = args.nodes
        if nodes[0] == '!':
            default = False
            nodes = nodes[1:]

        for j in nodes.split(","):
            i = 0
            if j[0] == '^' or j[0] == '-':
                if match(j[1:]):
                    return False
                continue
            elif j[0] == '+':
                i += 1

            if match(j[i:], True):
                if has_siblings(j, obj):
                    sibmatch |= set(obj.sibling)
                return True
            if has_siblings(j, obj):
                for sib in obj.sibling:
                    fname = full_name(sib)
                    name = sib.name
                    if match(j[i:], False):
                        sibmatch.add(obj)
                        return True
    return default

SIB_THRESH = 0.05

def _find_bn(bn, level):
    siblings = sorted([x for x in bn if x.level - 1 == level], key=lambda x: x.val, reverse=True)
    if len(siblings) == 0:
        return None
    # ambigious
    if level > 0 and len(siblings) > 1 and siblings[0].val - siblings[1].val <= SIB_THRESH:
        return None
    n = _find_bn([x for x in bn if full_name(x).startswith(full_name(siblings[0]))], level + 1)
    if n is None:
        return siblings[0]
    return n

def find_bn(olist, match):
    bn = [o for o in olist if match(o) and not o.metric]
    if args.force_bn:
        bn = sorted([o for o in olist if o.name in args.force_bn], key=lambda x: x.level, reverse=True)
        if bn:
            return bn[0]
    bn = [o for o in olist if o.thresh]
    if not bn:
        return None
    return _find_bn(bn, 0)

pmu_does_not_exist = set()

# XXX check if PMU can be accessed from current user
def missing_pmu(e):
    if event_nocheck:
        return False
    m = re.match(r"([a-z0-9_]+)/", e)
    if m:
        pmu = m.group(1)
        if pmu in pmu_does_not_exist:
            return True
        if not os.path.isdir("/sys/devices/%s" % pmu):
            pmu_does_not_exist.add(pmu)
            return True
    return False

def query_errata(obj, errata_events, errata_nodes, errata_names):
    errata = [errata_events[x] for x in obj.evlist if x in errata_events]
    if any(errata):
        errata_nodes.add(obj)
        errata_names |= set(errata)

def olist_by_metricgroup(l, mg):
    valid = set(l)
    visited = set()
    ml = []
    for obj in l:
        if obj in visited:
            continue

        def add(obj):
            if obj not in visited:
                ml.append(obj)
                visited.add(obj)

        if has(obj, 'metricgroup'):
            for g in obj.metricgroup:
                for j in mg[g]:
                    if j in valid:
                        add(j)
        add(obj)
    return ml

def node_unit(obj):
    return (" " + obj_domain(obj)) if has(obj, 'domain') else ""

def node_below(obj):
    return not obj.thresh

class Summary(object):
    """Accumulate counts for summary."""
    def __init__(self):
        self.res = defaultdict(list)
        self.rev = defaultdict(list)
        self.env = Counter()
        self.valstats = defaultdict(list)

    def add(self, res, rev, valstats, env):
        # assume perf always outputs the same
        if self.rev:
            assert rev == self.rev
        for j in res.keys():
            if len(self.res[j]) == 0:
                self.res[j] = res[j]
            else:
                self.res[j] = [a+b for a, b in zip(self.res[j], res[j])]
        self.rev = rev
        for j in valstats.keys():
            if len(self.valstats[j]) == 0:
                self.valstats[j] = valstats[j]
            else:
                self.valstats[j] = [combine_valstat([a,b]) for a, b in zip(self.valstats[j], valstats[j])]
        for j in env.keys():
            self.env[j] += env[j]

def parse_metric_group(l, mg):
    if l is None:
        return [], []

    add, rem = [], []
    for n in l.split(","):
        if n[0:1] == '-' or n[0:1] == '^':
            if n[1:] not in mg:
                print("metric group", n[1:], "not found", file=sys.stderr)
                continue
            rem += [x.name for x in mg[n[1:]]]
            continue
        if n[0:1] == '+':
            n = n[1:]
        if n not in mg:
            print("metric group", n, "not found", file=sys.stderr)
            continue
        add += [x.name for x in mg[n]]
    return add, rem

def obj_area(obj):
    return obj.area if has(obj, 'area') and not args.no_area else None

def get_parents(obj):
    def get_par(obj):
        return obj.parent if 'parent' in obj.__dict__ else None
    p = get_par(obj)
    l = []
    while p:
        l.append(p)
        p = get_par(p)
    return l

def quote(s):
    if " " in s:
        return '"' + s + '"'
    return s

class Group(object):
    def __init__(self, evnum, objl, num, outgroup=False):
        self.evnum = evnum
        self.base = -1
        self.objl = set(objl)
        self.outgroup = outgroup
        self.num = num

class GroupCmp(object):
    def __init__(self, v):
        self.v = v
    def __lt__(self, g):
        return self.v < g.base

# Control whether even unrelated groups can be merged
any_merge = True

# Interleave uncore events between CPU groups
distribute_uncore = False

def grab_group(l):
    if needed_counters(l) <= cpu.counters:
        return len(l)
    n = 1
    while needed_counters(l[:n]) < cpu.counters and n < len(l):
        n += 1
    if needed_counters(l[:n]) > cpu.counters and n > 0:
        n -= 1
        assert needed_counters(l[:n]) <= cpu.counters
    return n

def update_group_map(evnum, obj, group):
    for lev in obj.evlevels:
        r = raw_event(lev[0])
        # can happen during splitting
        # the update of the other level will fix it
        if r in evnum and lev not in obj.group_map:
            obj.group_map[lev] = (group, evnum.index(r))

def do_distribute_uncore(evgroups):
    cg = [g for g in evgroups if not g.outgroup]
    og = [g for g in evgroups if g.outgroup]
    return [x for x in chain(*zip_longest(cg, og)) if x is not None]

def gen_res_map(solist):
    for obj in solist:
        for k in obj.group_map.keys():
            gr = obj.group_map[k]
            obj.res_map[k] = gr[0].base + gr[1]

def print_group(g):
    evkeys = [k for o in g.objl for k in o.group_map.keys() if o.group_map[k][0] == g]
    objnames = {("%s" % quote(x[2])) + ("[%d]" % x[1] if x[1] else "") for x in evkeys}
    evnames = {mark_fixed(x[0]) for x in evkeys}
    pwrap(" ".join(objnames) + ":", 78)
    pwrap(" ".join(evnames).lower() +
          (" [%d counters]" % needed_counters(g.evnum)) +
          (" [%d]" % g.base if args.debug else ""), 75, "  ")

class Scheduler(object):
    """Schedule events into groups."""

    def __init__(self):
        self.evnum = [] # flat global list
        self.evgroups = [] # of Group
        self.og_groups = dict()
        # list of groups that still have generic counters, for faster
        # duplicate checks
        self.evgroups_nf = []
        self.nextgnum = 0

    # should avoid adding those in the first place instead
    def dummy_unreferenced(self, olist):
        refs = defaultdict(set)
        for o in olist:
            for g, ind in o.group_map.values():
                refs[g].add(ind)
        for g in self.evgroups:
            ref = refs[g]
            if len(ref) < len(g.evnum):
                for i in range(len(g.evnum)):
                    if i not in ref:
                        test_debug_print("unreferenced %s %s [%d] %s" % (g.evnum[i],
                                         event_rmap(g.evnum[i]), i,
                                         " ".join([o.name for o in g.objl])))
                        g.evnum[i] = "dummy"

    def split_groups(self, obj, evlev):
        for lev, evl in groupby(sorted(evlev, key=get_level), get_level):
            evlev = list(evl)
            evnum = [raw_event(x[0]) for x in evlev]
            while evlev:
                n = grab_group(evnum)
                self.add(obj, evnum[:n], None)
                evlev = evlev[n:]
                evnum = evnum[n:]

    def add_duplicate(self, evnum, obj):
        evset = set(evnum)
        num_gen = num_generic_counters(evset)
        full = set()

        for g in reversed(self.evgroups_nf if num_gen else self.evgroups):
            if g.outgroup:
                continue

            #
            # In principle we should only merge if there is any overlap,
            # otherwise completely unrelated nodes get merged. But the perf
            # scheduler isn't very good at handling smaller groups, and
            # with eventual exclusive use we would like as big groups as
            # possible. Still keep it as a --tune option to play around.
            if ((any_merge or not evset.isdisjoint(g.evnum)) and
                  needed_counters(cat_unique(g.evnum, evnum)) <= cpu.counters):
                obj_debug_print(obj, "add_duplicate %s %s in %s obj %s to group %d" % (
                    " ".join(evnum),
                    " ".join(list(map(event_rmap, evnum))),
                    " ".join(g.evnum),
                    obj.name,
                    g.num))
                for k in evnum:
                    if k not in g.evnum:
                        g.evnum.append(k)
                g.objl.add(obj)
                update_group_map(g.evnum, obj, g)
                return True

            # memorize already full groups
            elif num_generic_counters(set(g.evnum)) >= cpu.counters:
                full.add(g)
        if full:
            self.evgroups_nf = [g for g in self.evgroups_nf if g not in full]

        return False

    def add(self, obj, evnum, evlev):
        # does not fit into a group.
        if needed_counters(evnum) > cpu.counters:
            self.split_groups(obj, evlev)
            return
        evnum = dedup(evnum)
        if not self.add_duplicate(evnum, obj):
            g = Group(evnum, [obj], self.nextgnum)
            obj_debug_print(obj, "add %s %s to group %d" % (evnum, list(map(event_rmap, evnum)), g.num))
            self.nextgnum += 1
            self.evgroups.append(g)
            self.evgroups_nf.append(g)
            update_group_map(evnum, obj, g)

    def add_outgroup(self, obj, evnum):
        obj_debug_print(obj, "add_outgroup %s" % evnum)
        for ev in evnum:
            if ev in self.og_groups:
                g = self.og_groups[ev]
                g.objl.add(obj)
            else:
                g = Group([ev], [obj], self.nextgnum, True)
                self.nextgnum += 1
                self.og_groups[ev] = g
                self.evgroups.append(g)
                self.evgroups_nf.append(g)
            update_group_map([ev], obj, g)

    def allocate_bases(self):
        base = 0
        for g in self.evgroups:
            g.base = base
            self.evnum += g.evnum
            base += len(g.evnum)

    def print_group_summary(self, olist):
        num_groups = len([g for g in self.evgroups if not g.outgroup])
        print("%d cpu groups, %d outgroups with %d events total (%d unique) for %d objects, %d dummies" % (
            num_groups,
            len(self.evgroups) - num_groups,
            len(self.evnum),
            len(set(self.evnum)),
            len(olist),
            self.evnum.count("dummy")),
              file=sys.stderr)

    # fit events into available counters
    def schedule(self, olist):
        # sort objects by level and inside each level by num-counters
        solist = sorted(olist, key=lambda x: (x.level, x.nc))
        # try to fit each objects events into groups
        # that fit into the available CPU counters
        for obj in solist:
            obj_debug_print(obj, "schedule %s " % obj.name)
            evnum = obj.evnum
            evlevels = obj.evlevels
            oe = [e in ectx.outgroup_events for e in obj.evnum]
            if any(oe):
                # add events outside group separately
                og_evnum = list(compress(obj.evnum, oe))
                self.add_outgroup(obj, og_evnum)
                if all(oe):
                    continue

                # keep other events
                ie = not_list(oe)
                evlevels = list(compress(obj.evlevels, ie))
                evnum = list(compress(obj.evnum, ie))

            self.add(obj, evnum, evlevels)

        if args.no_multiplex or distribute_uncore:
            self.evgroups = do_distribute_uncore(self.evgroups)

        self.dummy_unreferenced(olist)
        self.allocate_bases()

        if args.print_group:
            for g in self.evgroups:
                print_group(g)

        gen_res_map(olist)
        if args.print_group:
            self.print_group_summary(olist)

def should_print_obj(obj, match):
    assert not isinstance(obj.val, DummyArith)
    if obj.val is None:
        return False
    if obj.thresh or args.verbose:
        if not match(obj):
            pass
        elif obj.metric:
            if args.verbose or obj.val != 0:
                return True
        elif check_ratio(obj.val):
            return True
    return False

def get_uval(ob):
    u = ob.val if isinstance(ob.val, UVal) else UVal(ob.name, ob.val)
    u.name = ob.name
    return u

# pre compute column lengths
def compute_column_lengths(olist, out):
    for obj in olist:
        out.set_hdr(full_name(obj), obj_area(obj))
        if obj.metric:
            out.set_unit(metric_unit(obj))
        else:
            out.set_unit(node_unit(obj))
        out.set_below(node_below(obj))

class Printer(object):
    """Print measurements while accumulating some metadata."""
    def __init__(self, metricgroups):
        self.sample_obj = set()
        self.bottlenecks = set()
        self.numprint = 0
        self.metricgroups = metricgroups

    def print_res(self, olist, out, timestamp, title, match, bn, idlemark=False):
        if bn:
            self.bottlenecks.add(bn)

        if safe_ref(out, 'logf') == sys.stderr:
            out.logf.flush()

        # determine all objects to print
        olist = [o for o in olist if should_print_obj(o, match)]

        # sort by metric group
        olist = olist_by_metricgroup(olist, self.metricgroups)

        compute_column_lengths(olist, out)

        # step 3: print
        for i, obj in enumerate(olist):
            val = get_uval(obj)
            desc = obj_desc_runtime(obj, olist[i + 1:])
            if obj.metric:
                out.metric(obj_area(obj), obj.name, val, timestamp,
                        desc,
                        title,
                        metric_unit(obj),
                        idlemark)
            else:
                out.ratio(obj_area(obj),
                        full_name(obj), val, timestamp,
                        "%" + node_unit(obj),
                        desc,
                        title,
                        sample_desc(obj.sample) if has(obj, 'sample') else None,
                        "<==" if obj == bn else "",
                        node_below(obj),
                        idlemark)
                if obj.thresh or args.verbose:
                    self.sample_obj.add(obj)
            self.numprint += 1

class Runner(object):
    """Handle measurements of event groups. Map events to groups."""

    def reset(self):
        self.stat = ComputeStat(args.quiet)
        self.olist = []
        self.idle_keys = set()
        self.summary = None
        if args.summary:
            self.summary = Summary()
        self.sched = Scheduler()
        self.printer = Printer(self.metricgroups)
        self.summary_perf = OrderedDict()

    def __init__(self, max_level, idle_threshold):
        # always needs to be filtered by olist:
        self.metricgroups = defaultdict(list)
        self.reset()
        self.odict = dict()
        self.max_level = max_level
        self.max_node_level = 0
        self.idle_threshold = idle_threshold
        if args.valcsv:
            self.valcsv = csv.writer(args.valcsv, lineterminator='\n')
            if not args.no_csv_header:
                self.valcsv.writerow(("Timestamp", "CPU", "Group", "Event", "Value",
                                      "Perf-event", "Index", "STDDEV", "MULTI", "Nodes"))

    def do_run(self, obj):
        obj.res = None
        obj.res_map = dict()
        obj.group_map = dict()
        self.olist.append(obj)
        self.odict[obj.name] = obj
        if has(obj, 'metricgroup'):
            for j in obj.metricgroup:
                self.metricgroups[j].append(obj)
        self.max_node_level = max(self.max_node_level, obj.level)

    # remove unwanted nodes after their parent relationship has been set up
    def filter_nodes(self):
        self.full_olist = list(self.olist)

        add_met, remove_met = parse_metric_group(args.metric_group, self.metricgroups)

        add_obj = {self.odict[x] for x in add_met}
        parents = [get_parents(x) for x in add_obj]
        if add_obj:
            for o in self.olist:
                if safe_ref(o, 'sibling') is None:
                    continue
                m = set(o.sibling) & add_obj
                for s in m:
                    parents.append(s)
                    parents += get_parents(s)

        self.sibmatch = set()

        def want_node(obj):
            if args.reduced and has(obj, 'server') and not obj.server:
                return False
            if args.no_uncore and safe_ref(obj, 'area') == "Info.System":
                return False
            want = ((obj.metric and args.metrics) or
                    (('force_metric' in obj.__dict__) and obj.force_metric) or
                    obj.name in add_met or
                    obj in parents) and obj.name not in remove_met
            if not obj.metric and obj.level <= self.max_level:
                want = True
            return node_filter(obj, want, self.sibmatch)

        # this updates sibmatch
        fmatch = list(map(want_node, self.olist))
        # now keep what is both in fmatch and sibmatch
        self.olist = [obj for obj, fil in zip(self.olist, fmatch) if fil or obj in self.sibmatch]
        if len(self.olist) == 0:
            sys.exit("All nodes disabled")

    def setup_children(self):
        for obj in self.olist:
            if not obj.metric and 'parent' in obj.__dict__ and obj.parent:
                obj.parent.children.append(obj)

    # check nodes argument for typos
    def check_nodes(self, nodesarg):

        def opt_obj_name(s):
            if s[:1] in ('+', '^', '-'):
                s = s[1:]
            if "/" in s:
                s = s[:s.index("/")]
            if s.endswith("^"):
                s = s[:-1]
            return s

        if nodesarg[:1] == "!":
            nodesarg = nodesarg[1:]
        options = [opt_obj_name(s) for s in nodesarg.split(",")]
        def valid_node(s):
            if s in self.odict:
                return True
            for k in self.olist:
                if fnmatch(k.name, s) or fnmatch(full_name(k), s):
                    return True
            return False
        valid = map(valid_node, options)
        if not all(valid):
            sys.exit("Unknown node(s) in --nodes: " +
                     " ".join([o for o, v in zip(options, valid) if not v]))

    def reset_thresh(self):
        for obj in self.olist:
            if not obj.metric:
                obj.thresh = False

    def run(self, obj):
        obj.thresh = False
        obj.metric = False
        obj.children = []
        self.do_run(obj)

    def metric(self, obj):
        obj.thresh = True
        obj.metric = True
        obj.level = 0
        obj.sibling = None
        self.do_run(obj)

    def force_metric(self, obj):
        obj.force_metric = True
        self.metric(obj)

    # collect the events by pre-computing the equation
    def collect(self):
        bad_nodes = set()
        bad_events = set()
        unsup_nodes = set()
        errata_nodes = set()
        errata_warn_nodes = set()
        errata_names = set()
        errata_warn_names = set()
        min_kernel = []
        for obj in self.olist:
            obj.evlevels = []
            obj.compute(lambda ev, level: ev_collect(ev, level, obj))
            obj.val = None
            obj.evlist = [x[0] for x in obj.evlevels]
            obj.evnum = raw_events(obj.evlist, initialize=True)
            obj.nc = needed_counters(set(obj.evnum))

            # work arounds for lots of different problems
            unsup = [x for x in obj.evlist if unsup_event(x, unsup_events, min_kernel)]
            if any(unsup):
                bad_nodes.add(obj)
                bad_events |= set(unsup)
            unsup = [x for x in obj.evlist if missing_pmu(x)]
            if any(unsup):
                unsup_nodes.add(obj)
            query_errata(obj, ectx.errata_events, errata_nodes, errata_names)
            query_errata(obj, ectx.errata_warn_events, errata_warn_nodes, errata_warn_names)
        if bad_nodes:
            if args.force_events:
                pwrap_not_quiet("warning: Using --force-events. Nodes: " +
                        " ".join([x.name for x in bad_nodes]) + " may be unreliable")
            else:
                if not args.quiet:
                    pwrap("warning: removing " +
                       " ".join([x.name for x in bad_nodes]) +
                       " due to unsupported events in kernel: " +
                       " ".join(sorted(bad_events)), 80, "")
                    if min_kernel:
                        print("Fixed in kernel %d.%d" % (sorted(min_kernel, key=kv_to_key, reverse=True)[0]),
                                file=sys.stderr)
                    print("Use --force-events to override (may result in wrong measurements)",
                            file=sys.stderr)
                self.olist = [x for x in self.olist if x not in bad_nodes]
        if unsup_nodes:
            pwrap_not_quiet("Nodes " + " ".join(x.name for x in unsup_nodes) + " has unsupported PMUs")
            self.olist = [x for x in self.olist if x not in unsup_nodes]
        if errata_nodes and not args.ignore_errata:
            pwrap_not_quiet("Nodes " + " ".join(x.name for x in errata_nodes) + " have errata " +
                        " ".join(errata_names) + " and were disabled. " +
                        "Override with --ignore-errata")
            self.olist = [x for x in self.olist if x in errata_nodes]
        if errata_warn_nodes and not args.ignore_errata:
            pwrap_not_quiet("Nodes " + " ".join(x.name for x in errata_warn_nodes) + " have errata " +
                        " ".join(errata_warn_names))
        if len(self.olist) == 0:
            sys.exit("No usable events found")

    def propagate_siblings(self):
        changed = [0]

        def propagate(k, changed):
            if not k.thresh:
                k.thresh = True
                changed[0] += 1

        for obj in self.olist:
            if obj in self.sibmatch:
                propagate(obj, changed)
            if obj.thresh and obj.sibling:
                if isinstance(obj.sibling, (list, tuple)):
                    for k in obj.sibling:
                        propagate(k, changed)
                else:
                    propagate(obj.sibling, changed)
        return changed[0]

    def compute(self, res, rev, valstats, env, match, stat):
        if len(res) == 0:
            print("Nothing measured?", file=sys.stderr)
            return False

        changed = 0

        # step 1: compute
        for obj in self.olist:
            obj.errcount = 0

            if not match(obj):
                continue
            ref = set()
            oldthresh = obj.thresh
            if 'parent' in obj.__dict__ and obj.parent and obj.parent not in self.olist:
                obj.parent.thresh = True
            obj.compute(lambda e, level:
                            lookup_res(res, rev, e, obj, env, level, ref, -1, valstats))
            if args.force_bn and obj.name in args.force_bn:
                obj.thresh = True
            if obj.thresh != oldthresh:
                changed += 1
            if stat:
                stat.referenced |= ref
            if not obj.res_map and not all([x in env for x in obj.evnum]):
                print("%s not measured" % (obj.__class__.__name__,), file=sys.stderr)
            if not obj.metric and not check_ratio(obj.val):
                obj.thresh = False
                if stat:
                    stat.mismeasured.add(obj.name)
            if stat and has(obj, 'errcount') and obj.errcount > 0:
                if obj.name not in stat.errors:
                    stat.errcount += obj.errcount
                stat.errors.add(obj.name)
                stat.referenced |= set(obj.res_map.values())

        # step 2: propagate siblings
        changed += self.propagate_siblings()
        return changed

    def list_metric_groups(self):
        print("MetricGroups:")
        mg = sorted(self.metricgroups.keys())
        if args.csv:
            print("\n".join(mg))
        else:
            pwrap(" ".join(mg), indent="        ")

    def list_nodes(self, title, filt, rest):
        def match(rest, n, fn):
            return not rest or any([n.startswith(x) or fn.startswith(x) if
                                    not x.endswith("^") else
                                    n == x[:-1] or fn == x[:-1]
                                    for x in rest])

        if title:
            print("%s:" % title)
        for obj in self.olist:
            fn = full_name(obj)
            sep = args.csv if args.csv else "\n\t"
            if filt(obj) and match(rest, obj.name, fn):
                print(fn, end=sep)
                if not args.no_desc:
                    print(obj_desc(obj, sep=sep))

def supports_pebs():
    if feat.has_max_precise:
        return feat.max_precise > 0
    return not cpu.hypervisor

def remove_pp(s):
    if s.endswith(":pp"):
        return s[:-3]
    return s

def clean_event(e):
    return remove_pp(e).replace(".", "_").replace(":", "_").replace('=','')

def do_sample(sample_obj, rest, count, ret):
    samples = [("cycles:pp", "Precise cycles", )]

    for obj in sample_obj:
        for s in obj.sample:
            samples.append((s, obj.name))

    # first dedup
    samples = [k for k, g in groupby(sorted(samples))]

    # now merge objects with the same sample event into one
    def sample_event(x):
        return x[0]
    samples = sorted(samples, key=sample_event)
    samples = [(k, "_".join([x[1] for x in g])) for k, g in groupby(samples, key=sample_event)]

    # find unsupported events
    nsamp = [x for x in samples if not unsup_event(x[0], unsup_events)]
    nsamp = [(remove_pp(x[0]), x[1])
             if unsup_event(x[0], unsup_pebs) else x
             for x in nsamp]
    if nsamp != samples:
        missing = [x[0] for x in set(samples) - set(nsamp)]
        if not args.quiet:
            print("warning: update kernel to handle sample events:", file=sys.stderr)
            print("\n".join(missing), file=sys.stderr)

    def force_pebs(ev):
        return ev in ectx.require_pebs_events

    no_pebs = not supports_pebs()
    if no_pebs:
        for j in nsamp:
            # initialize ectx.require_pebs_events
            raw_event(j[0], nopebs=False, initialize=True)
        nnopebs = {x[0] for x in nsamp if force_pebs(x[0])}
        if nnopebs and not args.quiet:
            for j in nnopebs:
                print("sample event %s not (currently) supported in virtualization" % j, file=sys.stderr)
        nsamp = [x for x in nsamp if x[0] not in nnopebs]

    sl = [raw_event(s[0], s[1] + "_" + clean_event(s[0]), period=True, nopebs=False) for s in nsamp]
    sl = add_filter(sl)
    sample = ",".join([x for x in sl if x])
    if no_pebs:
        sample = re.sub(r'/p+', '/', sample)
        sample = re.sub(r':p+', '', sample)
    print("Sampling:")
    extra_args = args.sample_args.replace("+", "-").split()
    perf_data = args.sample_basename
    if count is not None:
        perf_data += ".%d" % count
    sperf = ([perf, "record"] +
             extra_args +
             ["-e", sample, "-o", perf_data] +
             [x for x in rest if x not in ("-A", "--percore-show-thread")])
    cmd = " ".join(sperf)
    if not (args.run_sample and args.quiet):
        print(cmd)
    if args.run_sample and ret == 0:
        ret = os.system(cmd)
        if ret:
            print("Sampling failed")
            sys.exit(1)
        if not args.quiet:
            print("Run `" + perf + " report%s%s' to show the sampling results" % (
                (" -i %s" % perf_data) if perf_data != "perf.data" else "",
                " --no-branch-history" if "-b" in extra_args else ""))

BOTTLENECK_LEVEL_INC = 1

def suggest_bottlenecks(runner):
    def gen_bn(o):
        if o.children:
            return "+%s*/%d" % (o.name, o.level + BOTTLENECK_LEVEL_INC)
        if 'sibling' in o.__dict__ and o.sibling:
            return "+%s^" % full_name(o)
        return None
    printer = runner.printer
    children = [gen_bn(o) for o in printer.bottlenecks]
    children = list(filter(None, children))
    if children and args.nodes:
        children = [x for x in children if x[:-1] not in args.nodes]
    if children:
        mux = ",+MUX" if not (args.metrics or args.all) and (args.nodes is None or "MUX" not in args.nodes) else ""
        if not args.quiet:
            print("Add%s --nodes '!%s%s' for breakdown." % (
                    "ing" if args.drilldown else "",
                    ",".join(children),
                    mux))
        if args.drilldown:
            if args.nodes:
                args.nodes += ","
            else:
                args.nodes = ""
            if args.nodes == "" or args.nodes[0] != '!':
                args.nodes = "!" + args.nodes
            args.nodes += ",".join(children) + mux
            return True
    return False

def suggest_desc(runner):
    def nummatch(n):
        return sum([x.name.startswith(n) for x in runner.olist])
    printer = runner.printer
    print("Run toplev --describe %s to get more information on bottleneck%s" % (
        " ".join([full_name(x) + "^" if nummatch(x.name) > 1 else x.name + "^" for x in printer.bottlenecks]),
        "s" if len(printer.bottlenecks) > 1 else ""), file=sys.stderr)

def sysctl(name):
    try:
        with open("/proc/sys/" + name.replace(".","/"), "r") as f:
            val = int(f.readline())
    except IOError:
        return 0
    return val

# check nmi watchdog
if sysctl("kernel.nmi_watchdog") != 0 or os.getenv("FORCE_NMI_WATCHDOG"):
    cpu.counters -= 1
    print("Consider disabling nmi watchdog to minimize multiplexing", file=sys.stderr)
    print("(echo 0 > /proc/sys/kernel/nmi_watchdog as root)", file=sys.stderr)

if cpu.cpu is None:
    sys.exit("Unsupported CPU model %d" % (cpu.model,))

kv = os.getenv("KERNEL_VERSION")
if not kv:
    kv = platform.release()
kernel_version = kv_to_key(list(map(int, kv.split(".")[:2])))

if args.exclusive:
    if kernel_version < 510:
        sys.exit("--exclusive needs kernel 5.10+")
    metrics_own_group = False
    run_l1_parallel = False

def ht_warning():
    if cpu.ht and not args.quiet:
        print("WARNING: HT enabled", file=sys.stderr)
        print("Measuring multiple processes/threads on the same core may is not reliable.",
                file=sys.stderr)

def setup_metrics(model):
    force_metrics = os.getenv("FORCEMETRICS") is not None
    model.topdown_use_fixed = force_metrics or os.path.exists(
            "/sys/devices/cpu/events/topdown-fe-bound")
    ectx.core_domains = set(["CoreClocks", "CoreMetric"])
    ectx.slots_available = force_metrics or os.path.exists("/sys/devices/cpu/events/slots")

runner = Runner(args.level, idle_threshold)

pe = lambda x: None
if args.debug:
    printed_error = set()
    def print_err(x):
        if x not in printed_error:
            print(x)
            printed_error.add(x)
    pe = lambda e: print_err(e)

if args.single_thread:
    cpu.ht = False

if args.quiet:
    if not args.desc:
        args.no_desc = True
    args.no_util = True

if cpu.cpu == "ivb":
    import ivb_client_ratios
    ivb_client_ratios.smt_enabled = cpu.ht
    smt_mode = cpu.ht
    model = ivb_client_ratios
elif cpu.cpu == "ivt":
    import ivb_server_ratios
    ivb_server_ratios.smt_enabled = cpu.ht
    smt_mode = cpu.ht
    model = ivb_server_ratios
elif cpu.cpu == "snb":
    import snb_client_ratios
    snb_client_ratios.smt_enabled = cpu.ht
    smt_mode = cpu.ht
    model = snb_client_ratios
elif cpu.cpu == "jkt":
    import jkt_server_ratios
    jkt_server_ratios.smt_enabled = cpu.ht
    smt_mode = cpu.ht
    model = jkt_server_ratios
elif cpu.cpu == "hsw":
    import hsw_client_ratios
    hsw_client_ratios.smt_enabled = cpu.ht
    smt_mode = cpu.ht
    model = hsw_client_ratios
elif cpu.cpu == "hsx":
    import hsx_server_ratios
    hsx_server_ratios.smt_enabled = cpu.ht
    smt_mode = cpu.ht
    model = hsx_server_ratios
elif cpu.cpu == "bdw":
    import bdw_client_ratios
    bdw_client_ratios.smt_enabled = cpu.ht
    smt_mode = cpu.ht
    model = bdw_client_ratios
elif cpu.cpu == "bdx":
    import bdx_server_ratios
    bdx_server_ratios.smt_enabled = cpu.ht
    smt_mode = cpu.ht
    model = bdx_server_ratios
elif cpu.cpu == "skl":
    import skl_client_ratios
    skl_client_ratios.smt_enabled = cpu.ht
    smt_mode = cpu.ht
    model = skl_client_ratios
elif cpu.cpu == "skx":
    import skx_server_ratios
    skx_server_ratios.smt_enabled = cpu.ht
    smt_mode = cpu.ht
    model = skx_server_ratios
elif cpu.cpu == "clx":
    import clx_server_ratios
    clx_server_ratios.smt_enabled = cpu.ht
    smt_mode = cpu.ht
    model = clx_server_ratios
elif cpu.cpu == "icl":
    import icl_client_ratios
    icl_client_ratios.smt_enabled = cpu.ht
    model = icl_client_ratios
    setup_metrics(model)
    # work around kernel constraint table bug in some kernel versions
    if kernel_version < 510:
        ectx.constraint_fixes["CYCLE_ACTIVITY.STALLS_MEM_ANY"] = "0,1,2,3"
elif cpu.cpu == "tgl":
    # FIXME use the icl model for now until we have a full TGL model
    import icl_client_ratios
    icl_client_ratios.smt_enabled = cpu.ht
    model = icl_client_ratios
    setup_metrics(model)
    if kernel_version < 510:
        ectx.constraint_fixes["CYCLE_ACTIVITY.STALLS_MEM_ANY"] = "0,1,2,3"
elif cpu.cpu == "slm":
    import slm_ratios
    model = slm_ratios
elif cpu.cpu == "knl":
    import knl_ratios
    knl_ratios.smt_enabled = smt_mode = cpu.ht
    model = knl_ratios
else:
    ht_warning()
    import simple_ratios
    model = simple_ratios

version = model.version
model.print_error = pe
model.check_event = lambda ev: ectx.emap.getevent(ev) is not None
model.Setup(runner)

if args.gen_script:
    args.quiet = True

if args.subset:
    if not args.import_:
        sys.exit("--subset requires --import mode")
    if args.script_record:
        sys.exit("--subset cannot be used with --script-record. Generate temp file with perf stat report -x\\;")

if "Errata_Whitelist" in model.__dict__:
    ectx.errata_whitelist += model.Errata_Whitelist.split(";")

if "base_frequency" in model.__dict__:
    model.base_frequency = cpu.freq * 1000

if "model" in model.__dict__:
    model.model = cpu.modelid

if args.describe:
    args.long_desc = True
    if not rest:
        sys.exit("No nodes to describe")
    runner.list_nodes(None, any_node, rest)
if args.list_metrics or args.list_all:
    runner.list_nodes("Metrics", lambda obj: obj.metric, rest)
if args.list_nodes or args.list_all:
    runner.list_nodes("Nodes", lambda obj: not obj.metric, rest)
if args.list_metric_groups or args.list_all:
    runner.list_metric_groups()
if args.list_metric_groups or args.list_metrics or args.list_nodes or args.list_all or args.describe:
    if any([x.startswith("-") for x in rest]):
        sys.exit("Unknown arguments for --list*/--describe")
    sys.exit(0)

def check_root():
    if not (os.geteuid() == 0 or sysctl("kernel.perf_event_paranoid") == -1) and not args.quiet:
        print("Warning: Needs root or echo -1 > /proc/sys/kernel/perf_event_paranoid",
                file=sys.stderr)

if not args.no_util:
    import perf_metrics
    perf_metrics.Setup(runner)

if args.power and feat.supports_power:
    import power_metrics
    power_metrics.Setup(runner)
    if not args.quiet and not args.import_ and not args.print:
        print("Running with --power. Will measure complete system.")
    if args.single_thread:
        print("--single-thread conflicts with --power")
    check_root()
    rest = add_args(rest, "-a")

if args.sw:
    import linux_metrics
    linux_metrics.Setup(runner)

if args.tsx and cpu.has_tsx and cpu.cpu in tsx_cpus:
    import tsx_metrics
    tsx_metrics.Setup(runner)

if args.frequency:
    import frequency
    frequency.SetupCPU(runner, cpu)

if args.nodes:
    runner.check_nodes(args.nodes)
runner.setup_children()
runner.filter_nodes()

if smt_mode and not os.getenv('FORCEHT'):
    # do not need SMT mode if no objects have Core scope
    if not any(map(core_node, runner.olist)):
        smt_mode = False

if not smt_mode and not args.single_thread and not args.no_aggr:
    multi = output_count()
    if multi > 0:
        rest = add_args(rest, "-a")
    if multi > 1 or args.per_thread:
        args.no_aggr = True
    if args.per_socket and multi == 1:
        rest = add_args(rest, "--per-socket")
    if args.per_core and multi == 1:
        rest = add_args(rest, "--per-core")

full_system = False
if not args.single_thread and smt_mode:
    if not args.quiet and not args.import_:
        print("Will measure complete system.")
    if smt_mode:
        if args.cpu:
            print("Warning: --cpu/-C mode with HyperThread must specify all core thread pairs!",
                  file=sys.stderr)
        if args.pid:
            sys.exit("-p/--pid mode not compatible with SMT. Use sleep in global mode.")
    check_root()
    rest = add_args(rest, "-a")
    args.no_aggr = True
    full_system = True
else:
    full_system = args.no_aggr or "--per-core" in rest or "--per-socket" in rest

if args.no_aggr:
    rest = add_args(rest, "-A")

if ("Slots" not in ectx.core_domains and
        cpu.ht and
        not args.single_thread and
        any(map(core_node, runner.olist))):
    if not feat.supports_percore:
        runner.olist = filternot(core_node, runner.olist)
    else:
        rest = ["--percore-show-thread"] + rest

output_numcpus = False
if (args.perf_output or args.perf_summary) and not args.no_csv_header:
    ph = []
    if args.interval:
        ph.append("Timestamp")
    if full_system:
        ph.append("Location")
        if ("--per-socket" in rest or "--per-core" in rest) and not args.no_aggr:
            ph.append("Num-CPUs")
            output_numcpus = True
    ph += ["Value", "Unit", "Event", "Run-Time", "Enabled", "", ""]
    if args.perf_output:
        args.perf_output.write(";".join(ph) + "\n")
    if args.perf_summary:
        args.perf_summary.write(";".join(ph) + "\n")

if args.cpu:
    allcpus = [int(x) for x in args.cpu.split(",")]
else:
    allcpus = cpu.allcpus
if args.core:
    runner.allowed_threads = [x for x in allcpus if display_core(x, False)]
    allowed_cores = [x for x in allcpus if display_core(x, True)]
    rest = ["-C", ",".join(["%d" % x for x in allowed_cores])] + rest
else:
    runner.allowed_threads = allcpus

if not args.quiet and not args.print:
    print("Using level %d." % (args.level), end='')
    if not args.level and cpu.cpu != "slm":
        print("Change level with -lX")
    print()
    sys.stdout.flush()

if args.pinned:
    run_l1_parallel = True

if args.repl:
    import code
    code.interact(banner='toplev repl', local=locals())
    sys.exit(0)

runner.collect()
if args.json:
    if args.csv:
        sys.exit("Cannot combine --csv with --json")
    if args.columns:
        sys.exit("Cannot combine --columns with --json")
    out = tl_output.OutputJSON(args.output, args.csv, args, version, cpu)
elif args.csv:
    if args.columns:
        out = tl_output.OutputColumnsCSV(args.output, args.csv, args, version, cpu)
    else:
        out = tl_output.OutputCSV(args.output, args.csv, args, version, cpu)
elif args.columns:
    out = tl_output.OutputColumns(args.output, args, version, cpu)
else:
    out = tl_output.OutputHuman(args.output, args, version, cpu)
runner.sched.schedule(runner.olist)

def measure_and_sample(count):
    while True:
        try:
            if args.no_multiplex and not args.import_:
                ret = execute_no_multiplex(runner, out, rest)
            else:
                ret = execute(runner, out, rest)
        except KeyboardInterrupt:
            ret = 1
        print_summary(runner, out)
        runner.stat.compute_errors()
        printer = runner.printer
        if printer.bottlenecks and not args.quiet:
            suggest_desc(runner)
        repeat = False
        if args.level < runner.max_node_level and printer.bottlenecks:
            repeat = suggest_bottlenecks(runner)
        if (args.show_sample or args.run_sample) and ret == 0:
            do_sample(printer.sample_obj, rest, count, ret)
        if 100 <= ret <= 200 and repeat:
            print("Perf or workload appears to have failed with error %d. Not drilling down" % ret,
                  file=sys.stderr)
            break
        if count is not None:
            count += 1
        if repeat:
            if not args.quiet:
                print("Rerunning workload", file=sys.stderr)
            runner.reset()
            runner.olist = runner.full_olist
            for o in runner.olist:
                o.group_map = dict()
                o.res_map = dict()
            runner.filter_nodes()
            runner.collect()
            runner.sched.schedule(runner.olist)
        else:
            break
    return ret, count

if args.sample_repeat:
    cnt = 1
    for j in range(args.sample_repeat):
        ret, cnt = measure_and_sample(cnt)
        if ret:
            break
else:
    ret, count = measure_and_sample(0 if args.drilldown else None)

out.print_footer()
out.flushfiles()

if args.xlsx and ret == 0:
    ret = do_xlsx(env)

if runner.idle_keys and not args.quiet:
    print("Idle CPUs %s may have been hidden. Override with --idle-threshold 100" %
            (",".join(runner.idle_keys)), file=sys.stderr)

if ectx.notfound_cache and any(["not supported" not in x for x in ectx.notfound_cache.values()]) and not args.quiet:
    print("Some events not found. Consider running event_download to update event lists", file=sys.stderr)

if args.graph:
    args.output.close()
    graphp.wait()
sys.exit(ret)<|MERGE_RESOLUTION|>--- conflicted
+++ resolved
@@ -993,11 +993,10 @@
 
 cpu = tl_cpu.CPU(known_cpus, nocheck=event_nocheck, env=env)
 
-<<<<<<< HEAD
 if args.show_cpu:
     print("%s %s %s" % (cpu.true_name, cpu.pmu_name, cpu.name))
     sys.exit(0)
-=======
+
 # XXX FORCECPU
 if not args.force_cpu and cpu.model in eventlist_alias:
     r = eventlist_alias[cpu.model]
@@ -1009,7 +1008,6 @@
 ectx.emap = ocperf.find_emap()
 if not ectx.emap:
     sys.exit("Unknown CPU or CPU event map not found.")
->>>>>>> c360f386
 
 if cpu.pmu_name and cpu.pmu_name.startswith("generic") and not args.quiet:
     print("warning: kernel is in architectural mode and might mismeasure events", file=sys.stderr)
